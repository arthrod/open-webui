--- conflicted
+++ resolved
@@ -18,10 +18,6 @@
     UserResponse,
 )
 from open_webui.apps.webui.models.users import Users
-<<<<<<< HEAD
-
-=======
->>>>>>> 278436c0
 from open_webui.constants import ERROR_MESSAGES, WEBHOOK_MESSAGES
 from open_webui.env import (
     WEBUI_AUTH,
