--- conflicted
+++ resolved
@@ -107,16 +107,11 @@
         "default_locale": "",
         "prompt_suggestions": [
             {
-<<<<<<< HEAD
                 "title": [
                     "Linagora",
                     "to discover our company"
                 ],
                 "content": "What can you tell me about Linagora ?",
-=======
-                "title": ["Linagora", "to discover our company"],
-                "content": "Can you tell me what kind of company Linagora is ?",
->>>>>>> 77120464
             },
             {
                 "title": ["OpenLLM France", "Objective & Mission"],
