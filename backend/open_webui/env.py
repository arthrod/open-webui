import importlib.metadata
import json
import logging
import os
import pkgutil
import sys
import shutil
from pathlib import Path

import markdown
from bs4 import BeautifulSoup
from open_webui.constants import ERROR_MESSAGES

####################################
# Load .env file
####################################

OPEN_WEBUI_DIR = Path(__file__).parent  # the path containing this file
print(OPEN_WEBUI_DIR)

BACKEND_DIR = OPEN_WEBUI_DIR.parent  # the path containing this file
BASE_DIR = BACKEND_DIR.parent  # the path containing the backend/

print(BACKEND_DIR)
print(BASE_DIR)

try:
    from dotenv import find_dotenv, load_dotenv

    load_dotenv(find_dotenv(str(BASE_DIR / ".env")))
except ImportError:
    print("dotenv not installed, skipping...")

DOCKER = os.environ.get("DOCKER", "False").lower() == "true"

# device type embedding models - "cpu" (default), "cuda" (nvidia gpu required) or "mps" (apple silicon) - choosing this right can lead to better performance
USE_CUDA = os.environ.get("USE_CUDA_DOCKER", "false")

if USE_CUDA.lower() == "true":
    try:
        import torch

        assert torch.cuda.is_available(), "CUDA not available"
        DEVICE_TYPE = "cuda"
    except Exception as e:
        cuda_error = (
            "Error when testing CUDA but USE_CUDA_DOCKER is true. "
            f"Resetting USE_CUDA_DOCKER to false: {e}"
        )
        os.environ["USE_CUDA_DOCKER"] = "false"
        USE_CUDA = "false"
        DEVICE_TYPE = "cpu"
else:
    DEVICE_TYPE = "cpu"

try:
    import torch

    if torch.backends.mps.is_available() and torch.backends.mps.is_built():
        DEVICE_TYPE = "mps"
except Exception:
    pass

####################################
# LOGGING
####################################

GLOBAL_LOG_LEVEL = os.environ.get("GLOBAL_LOG_LEVEL", "").upper()
if GLOBAL_LOG_LEVEL in logging.getLevelNamesMapping():
    logging.basicConfig(stream=sys.stdout, level=GLOBAL_LOG_LEVEL, force=True)
else:
    GLOBAL_LOG_LEVEL = "INFO"

log = logging.getLogger(__name__)
log.info(f"GLOBAL_LOG_LEVEL: {GLOBAL_LOG_LEVEL}")

if "cuda_error" in locals():
    log.exception(cuda_error)
    del cuda_error

log_sources = [
    "AUDIO",
    "COMFYUI",
    "CONFIG",
    "DB",
    "IMAGES",
    "MAIN",
    "MODELS",
    "OLLAMA",
    "OPENAI",
    "RAG",
    "WEBHOOK",
    "SOCKET",
    "OAUTH",
]

SRC_LOG_LEVELS = {}

for source in log_sources:
    log_env_var = source + "_LOG_LEVEL"
    SRC_LOG_LEVELS[source] = os.environ.get(log_env_var, "").upper()
    if SRC_LOG_LEVELS[source] not in logging.getLevelNamesMapping():
        SRC_LOG_LEVELS[source] = GLOBAL_LOG_LEVEL
    log.info(f"{log_env_var}: {SRC_LOG_LEVELS[source]}")

log.setLevel(SRC_LOG_LEVELS["CONFIG"])

<<<<<<< HEAD

WEBUI_NAME = os.environ.get("WEBUI_NAME", "Arizona AI Hub")
# if WEBUI_NAME != "Open WebUI":
#     WEBUI_NAME += " (Open WebUI)"
=======
WEBUI_NAME = os.environ.get("WEBUI_NAME", "Open WebUI")
if WEBUI_NAME != "Open WebUI":
    WEBUI_NAME += " (Open WebUI)"
>>>>>>> 04799f1f

WEBUI_FAVICON_URL = "https://openwebui.com/favicon.png"

TRUSTED_SIGNATURE_KEY = os.environ.get("TRUSTED_SIGNATURE_KEY", "")

####################################
# ENV (dev,test,prod)
####################################

ENV = os.environ.get("ENV", "dev")

FROM_INIT_PY = os.environ.get("FROM_INIT_PY", "False").lower() == "true"

if FROM_INIT_PY:
    PACKAGE_DATA = {"version": importlib.metadata.version("open-webui")}
else:
    try:
        PACKAGE_DATA = json.loads((BASE_DIR / "package.json").read_text())
    except Exception:
        PACKAGE_DATA = {"version": "0.0.0"}

VERSION = PACKAGE_DATA["version"]


# Function to parse each section
def parse_section(section):
    items = []
    for li in section.find_all("li"):
        # Extract raw HTML string
        raw_html = str(li)

        # Extract text without HTML tags
        text = li.get_text(separator=" ", strip=True)

        # Split into title and content
        parts = text.split(": ", 1)
        title = parts[0].strip() if len(parts) > 1 else ""
        content = parts[1].strip() if len(parts) > 1 else text

        items.append({"title": title, "content": content, "raw": raw_html})
    return items


try:
    changelog_path = BASE_DIR / "CHANGELOG.md"
    with open(str(changelog_path.absolute()), "r", encoding="utf8") as file:
        changelog_content = file.read()

except Exception:
    changelog_content = (pkgutil.get_data("open_webui", "CHANGELOG.md") or b"").decode()

# Convert markdown content to HTML
html_content = markdown.markdown(changelog_content)

# Parse the HTML content
soup = BeautifulSoup(html_content, "html.parser")

# Initialize JSON structure
changelog_json = {}

# Iterate over each version
for version in soup.find_all("h2"):
    version_number = version.get_text().strip().split(" - ")[0][1:-1]  # Remove brackets
    date = version.get_text().strip().split(" - ")[1]

    version_data = {"date": date}

    # Find the next sibling that is a h3 tag (section title)
    current = version.find_next_sibling()

    while current and current.name != "h2":
        if current.name == "h3":
            section_title = current.get_text().lower()  # e.g., "added", "fixed"
            section_items = parse_section(current.find_next_sibling("ul"))
            version_data[section_title] = section_items

        # Move to the next element
        current = current.find_next_sibling()

    changelog_json[version_number] = version_data

CHANGELOG = changelog_json

####################################
# SAFE_MODE
####################################

SAFE_MODE = os.environ.get("SAFE_MODE", "false").lower() == "true"

####################################
# ENABLE_FORWARD_USER_INFO_HEADERS
####################################

ENABLE_FORWARD_USER_INFO_HEADERS = (
    os.environ.get("ENABLE_FORWARD_USER_INFO_HEADERS", "False").lower() == "true"
)

####################################
# WEBUI_BUILD_HASH
####################################

WEBUI_BUILD_HASH = os.environ.get("WEBUI_BUILD_HASH", "dev-build")

####################################
# DATA/FRONTEND BUILD DIR
####################################

DATA_DIR = Path(os.getenv("DATA_DIR", BACKEND_DIR / "data")).resolve()

if FROM_INIT_PY:
    NEW_DATA_DIR = Path(os.getenv("DATA_DIR", OPEN_WEBUI_DIR / "data")).resolve()
    NEW_DATA_DIR.mkdir(parents=True, exist_ok=True)

    # Check if the data directory exists in the package directory
    if DATA_DIR.exists() and DATA_DIR != NEW_DATA_DIR:
        log.info(f"Moving {DATA_DIR} to {NEW_DATA_DIR}")
        for item in DATA_DIR.iterdir():
            dest = NEW_DATA_DIR / item.name
            if item.is_dir():
                shutil.copytree(item, dest, dirs_exist_ok=True)
            else:
                shutil.copy2(item, dest)

        # Zip the data directory
        shutil.make_archive(DATA_DIR.parent / "open_webui_data", "zip", DATA_DIR)

        # Remove the old data directory
        shutil.rmtree(DATA_DIR)

    DATA_DIR = Path(os.getenv("DATA_DIR", OPEN_WEBUI_DIR / "data"))

STATIC_DIR = Path(os.getenv("STATIC_DIR", OPEN_WEBUI_DIR / "static"))

FONTS_DIR = Path(os.getenv("FONTS_DIR", OPEN_WEBUI_DIR / "static" / "fonts"))

FRONTEND_BUILD_DIR = Path(os.getenv("FRONTEND_BUILD_DIR", BASE_DIR / "build")).resolve()

if FROM_INIT_PY:
    FRONTEND_BUILD_DIR = Path(
        os.getenv("FRONTEND_BUILD_DIR", OPEN_WEBUI_DIR / "frontend")
    ).resolve()

####################################
# Database
####################################

# Check if the file exists
if os.path.exists(f"{DATA_DIR}/ollama.db"):
    # Rename the file
    os.rename(f"{DATA_DIR}/ollama.db", f"{DATA_DIR}/webui.db")
    log.info("Database migrated from Ollama-WebUI successfully.")
else:
    pass

DATABASE_URL = os.environ.get("DATABASE_URL", f"sqlite:///{DATA_DIR}/webui.db")

# Replace the postgres:// with postgresql://
if "postgres://" in DATABASE_URL:
    DATABASE_URL = DATABASE_URL.replace("postgres://", "postgresql://")

DATABASE_SCHEMA = os.environ.get("DATABASE_SCHEMA", None)

DATABASE_POOL_SIZE = os.environ.get("DATABASE_POOL_SIZE", 0)

if DATABASE_POOL_SIZE == "":
    DATABASE_POOL_SIZE = 0
else:
    try:
        DATABASE_POOL_SIZE = int(DATABASE_POOL_SIZE)
    except Exception:
        DATABASE_POOL_SIZE = 0

DATABASE_POOL_MAX_OVERFLOW = os.environ.get("DATABASE_POOL_MAX_OVERFLOW", 0)

if DATABASE_POOL_MAX_OVERFLOW == "":
    DATABASE_POOL_MAX_OVERFLOW = 0
else:
    try:
        DATABASE_POOL_MAX_OVERFLOW = int(DATABASE_POOL_MAX_OVERFLOW)
    except Exception:
        DATABASE_POOL_MAX_OVERFLOW = 0

DATABASE_POOL_TIMEOUT = os.environ.get("DATABASE_POOL_TIMEOUT", 30)

if DATABASE_POOL_TIMEOUT == "":
    DATABASE_POOL_TIMEOUT = 30
else:
    try:
        DATABASE_POOL_TIMEOUT = int(DATABASE_POOL_TIMEOUT)
    except Exception:
        DATABASE_POOL_TIMEOUT = 30

DATABASE_POOL_RECYCLE = os.environ.get("DATABASE_POOL_RECYCLE", 3600)

if DATABASE_POOL_RECYCLE == "":
    DATABASE_POOL_RECYCLE = 3600
else:
    try:
        DATABASE_POOL_RECYCLE = int(DATABASE_POOL_RECYCLE)
    except Exception:
        DATABASE_POOL_RECYCLE = 3600

RESET_CONFIG_ON_START = (
    os.environ.get("RESET_CONFIG_ON_START", "False").lower() == "true"
)

ENABLE_REALTIME_CHAT_SAVE = (
    os.environ.get("ENABLE_REALTIME_CHAT_SAVE", "False").lower() == "true"
)

####################################
# REDIS
####################################

REDIS_URL = os.environ.get("REDIS_URL", "")
REDIS_SENTINEL_HOSTS = os.environ.get("REDIS_SENTINEL_HOSTS", "")
REDIS_SENTINEL_PORT = os.environ.get("REDIS_SENTINEL_PORT", "26379")

####################################
# WEBUI_AUTH (Required for security)
####################################

WEBUI_AUTH = os.environ.get("WEBUI_AUTH", "True").lower() == "true"
WEBUI_AUTH_TRUSTED_EMAIL_HEADER = os.environ.get(
    "WEBUI_AUTH_TRUSTED_EMAIL_HEADER", None
)
WEBUI_AUTH_TRUSTED_NAME_HEADER = os.environ.get("WEBUI_AUTH_TRUSTED_NAME_HEADER", None)

BYPASS_MODEL_ACCESS_CONTROL = (
    os.environ.get("BYPASS_MODEL_ACCESS_CONTROL", "False").lower() == "true"
)

####################################
# WEBUI_SECRET_KEY
####################################

WEBUI_SECRET_KEY = os.environ.get(
    "WEBUI_SECRET_KEY",
    os.environ.get(
        "WEBUI_JWT_SECRET_KEY", "t0p-s3cr3t"
    ),  # DEPRECATED: remove at next major version
)

WEBUI_SESSION_COOKIE_SAME_SITE = os.environ.get("WEBUI_SESSION_COOKIE_SAME_SITE", "lax")

WEBUI_SESSION_COOKIE_SECURE = (
    os.environ.get("WEBUI_SESSION_COOKIE_SECURE", "false").lower() == "true"
)

WEBUI_AUTH_COOKIE_SAME_SITE = os.environ.get(
    "WEBUI_AUTH_COOKIE_SAME_SITE", WEBUI_SESSION_COOKIE_SAME_SITE
)

WEBUI_AUTH_COOKIE_SECURE = (
    os.environ.get(
        "WEBUI_AUTH_COOKIE_SECURE",
        os.environ.get("WEBUI_SESSION_COOKIE_SECURE", "false"),
    ).lower()
    == "true"
)

if WEBUI_AUTH and WEBUI_SECRET_KEY == "":
    raise ValueError(ERROR_MESSAGES.ENV_VAR_NOT_FOUND)

ENABLE_WEBSOCKET_SUPPORT = (
    os.environ.get("ENABLE_WEBSOCKET_SUPPORT", "True").lower() == "true"
)

WEBSOCKET_MANAGER = os.environ.get("WEBSOCKET_MANAGER", "")

WEBSOCKET_REDIS_URL = os.environ.get("WEBSOCKET_REDIS_URL", REDIS_URL)
WEBSOCKET_REDIS_LOCK_TIMEOUT = os.environ.get("WEBSOCKET_REDIS_LOCK_TIMEOUT", 60)

WEBSOCKET_SENTINEL_HOSTS = os.environ.get("WEBSOCKET_SENTINEL_HOSTS", "")

WEBSOCKET_SENTINEL_PORT = os.environ.get("WEBSOCKET_SENTINEL_PORT", "26379")

AIOHTTP_CLIENT_TIMEOUT = os.environ.get("AIOHTTP_CLIENT_TIMEOUT", "")

if AIOHTTP_CLIENT_TIMEOUT == "":
    AIOHTTP_CLIENT_TIMEOUT = None
else:
    try:
        AIOHTTP_CLIENT_TIMEOUT = int(AIOHTTP_CLIENT_TIMEOUT)
    except Exception:
        AIOHTTP_CLIENT_TIMEOUT = 300

AIOHTTP_CLIENT_TIMEOUT_MODEL_LIST = os.environ.get(
    "AIOHTTP_CLIENT_TIMEOUT_MODEL_LIST",
    os.environ.get("AIOHTTP_CLIENT_TIMEOUT_OPENAI_MODEL_LIST", "10"),
)

if AIOHTTP_CLIENT_TIMEOUT_MODEL_LIST == "":
    AIOHTTP_CLIENT_TIMEOUT_MODEL_LIST = None
else:
    try:
        AIOHTTP_CLIENT_TIMEOUT_MODEL_LIST = int(AIOHTTP_CLIENT_TIMEOUT_MODEL_LIST)
    except Exception:
        AIOHTTP_CLIENT_TIMEOUT_MODEL_LIST = 10

####################################
# OFFLINE_MODE
####################################

OFFLINE_MODE = os.environ.get("OFFLINE_MODE", "false").lower() == "true"

if OFFLINE_MODE:
    os.environ["HF_HUB_OFFLINE"] = "1"

####################################
# AUDIT LOGGING
####################################
# Where to store log file
AUDIT_LOGS_FILE_PATH = f"{DATA_DIR}/audit.log"
# Maximum size of a file before rotating into a new log file
AUDIT_LOG_FILE_ROTATION_SIZE = os.getenv("AUDIT_LOG_FILE_ROTATION_SIZE", "10MB")
# METADATA | REQUEST | REQUEST_RESPONSE
AUDIT_LOG_LEVEL = os.getenv("AUDIT_LOG_LEVEL", "NONE").upper()
try:
    MAX_BODY_LOG_SIZE = int(os.environ.get("MAX_BODY_LOG_SIZE") or 2048)
except ValueError:
    MAX_BODY_LOG_SIZE = 2048

# Comma separated list for urls to exclude from audit
AUDIT_EXCLUDED_PATHS = os.getenv("AUDIT_EXCLUDED_PATHS", "/chats,/chat,/folders").split(
    ","
)
AUDIT_EXCLUDED_PATHS = [path.strip() for path in AUDIT_EXCLUDED_PATHS]
AUDIT_EXCLUDED_PATHS = [path.lstrip("/") for path in AUDIT_EXCLUDED_PATHS]

####################################
# OPENTELEMETRY
####################################

ENABLE_OTEL = os.environ.get("ENABLE_OTEL", "False").lower() == "true"
OTEL_EXPORTER_OTLP_ENDPOINT = os.environ.get(
    "OTEL_EXPORTER_OTLP_ENDPOINT", "http://localhost:4317"
)
OTEL_SERVICE_NAME = os.environ.get("OTEL_SERVICE_NAME", "open-webui")
OTEL_RESOURCE_ATTRIBUTES = os.environ.get(
    "OTEL_RESOURCE_ATTRIBUTES", ""
)  # e.g. key1=val1,key2=val2
OTEL_TRACES_SAMPLER = os.environ.get(
    "OTEL_TRACES_SAMPLER", "parentbased_always_on"
).lower()

####################################
# TOOLS/FUNCTIONS PIP OPTIONS
####################################

PIP_OPTIONS = os.getenv("PIP_OPTIONS", "").split()
PIP_PACKAGE_INDEX_OPTIONS = os.getenv("PIP_PACKAGE_INDEX_OPTIONS", "").split()<|MERGE_RESOLUTION|>--- conflicted
+++ resolved
@@ -105,16 +105,10 @@
 
 log.setLevel(SRC_LOG_LEVELS["CONFIG"])
 
-<<<<<<< HEAD
 
 WEBUI_NAME = os.environ.get("WEBUI_NAME", "Arizona AI Hub")
 # if WEBUI_NAME != "Open WebUI":
 #     WEBUI_NAME += " (Open WebUI)"
-=======
-WEBUI_NAME = os.environ.get("WEBUI_NAME", "Open WebUI")
-if WEBUI_NAME != "Open WebUI":
-    WEBUI_NAME += " (Open WebUI)"
->>>>>>> 04799f1f
 
 WEBUI_FAVICON_URL = "https://openwebui.com/favicon.png"
 
@@ -164,7 +158,8 @@
         changelog_content = file.read()
 
 except Exception:
-    changelog_content = (pkgutil.get_data("open_webui", "CHANGELOG.md") or b"").decode()
+    changelog_content = (pkgutil.get_data(
+        "open_webui", "CHANGELOG.md") or b"").decode()
 
 # Convert markdown content to HTML
 html_content = markdown.markdown(changelog_content)
@@ -177,7 +172,8 @@
 
 # Iterate over each version
 for version in soup.find_all("h2"):
-    version_number = version.get_text().strip().split(" - ")[0][1:-1]  # Remove brackets
+    version_number = version.get_text().strip().split(
+        " - ")[0][1:-1]  # Remove brackets
     date = version.get_text().strip().split(" - ")[1]
 
     version_data = {"date": date}
@@ -209,7 +205,8 @@
 ####################################
 
 ENABLE_FORWARD_USER_INFO_HEADERS = (
-    os.environ.get("ENABLE_FORWARD_USER_INFO_HEADERS", "False").lower() == "true"
+    os.environ.get("ENABLE_FORWARD_USER_INFO_HEADERS",
+                   "False").lower() == "true"
 )
 
 ####################################
@@ -225,7 +222,8 @@
 DATA_DIR = Path(os.getenv("DATA_DIR", BACKEND_DIR / "data")).resolve()
 
 if FROM_INIT_PY:
-    NEW_DATA_DIR = Path(os.getenv("DATA_DIR", OPEN_WEBUI_DIR / "data")).resolve()
+    NEW_DATA_DIR = Path(
+        os.getenv("DATA_DIR", OPEN_WEBUI_DIR / "data")).resolve()
     NEW_DATA_DIR.mkdir(parents=True, exist_ok=True)
 
     # Check if the data directory exists in the package directory
@@ -239,7 +237,8 @@
                 shutil.copy2(item, dest)
 
         # Zip the data directory
-        shutil.make_archive(DATA_DIR.parent / "open_webui_data", "zip", DATA_DIR)
+        shutil.make_archive(
+            DATA_DIR.parent / "open_webui_data", "zip", DATA_DIR)
 
         # Remove the old data directory
         shutil.rmtree(DATA_DIR)
@@ -250,7 +249,8 @@
 
 FONTS_DIR = Path(os.getenv("FONTS_DIR", OPEN_WEBUI_DIR / "static" / "fonts"))
 
-FRONTEND_BUILD_DIR = Path(os.getenv("FRONTEND_BUILD_DIR", BASE_DIR / "build")).resolve()
+FRONTEND_BUILD_DIR = Path(
+    os.getenv("FRONTEND_BUILD_DIR", BASE_DIR / "build")).resolve()
 
 if FROM_INIT_PY:
     FRONTEND_BUILD_DIR = Path(
@@ -341,7 +341,8 @@
 WEBUI_AUTH_TRUSTED_EMAIL_HEADER = os.environ.get(
     "WEBUI_AUTH_TRUSTED_EMAIL_HEADER", None
 )
-WEBUI_AUTH_TRUSTED_NAME_HEADER = os.environ.get("WEBUI_AUTH_TRUSTED_NAME_HEADER", None)
+WEBUI_AUTH_TRUSTED_NAME_HEADER = os.environ.get(
+    "WEBUI_AUTH_TRUSTED_NAME_HEADER", None)
 
 BYPASS_MODEL_ACCESS_CONTROL = (
     os.environ.get("BYPASS_MODEL_ACCESS_CONTROL", "False").lower() == "true"
@@ -358,7 +359,8 @@
     ),  # DEPRECATED: remove at next major version
 )
 
-WEBUI_SESSION_COOKIE_SAME_SITE = os.environ.get("WEBUI_SESSION_COOKIE_SAME_SITE", "lax")
+WEBUI_SESSION_COOKIE_SAME_SITE = os.environ.get(
+    "WEBUI_SESSION_COOKIE_SAME_SITE", "lax")
 
 WEBUI_SESSION_COOKIE_SECURE = (
     os.environ.get("WEBUI_SESSION_COOKIE_SECURE", "false").lower() == "true"
@@ -386,7 +388,8 @@
 WEBSOCKET_MANAGER = os.environ.get("WEBSOCKET_MANAGER", "")
 
 WEBSOCKET_REDIS_URL = os.environ.get("WEBSOCKET_REDIS_URL", REDIS_URL)
-WEBSOCKET_REDIS_LOCK_TIMEOUT = os.environ.get("WEBSOCKET_REDIS_LOCK_TIMEOUT", 60)
+WEBSOCKET_REDIS_LOCK_TIMEOUT = os.environ.get(
+    "WEBSOCKET_REDIS_LOCK_TIMEOUT", 60)
 
 WEBSOCKET_SENTINEL_HOSTS = os.environ.get("WEBSOCKET_SENTINEL_HOSTS", "")
 
@@ -411,7 +414,8 @@
     AIOHTTP_CLIENT_TIMEOUT_MODEL_LIST = None
 else:
     try:
-        AIOHTTP_CLIENT_TIMEOUT_MODEL_LIST = int(AIOHTTP_CLIENT_TIMEOUT_MODEL_LIST)
+        AIOHTTP_CLIENT_TIMEOUT_MODEL_LIST = int(
+            AIOHTTP_CLIENT_TIMEOUT_MODEL_LIST)
     except Exception:
         AIOHTTP_CLIENT_TIMEOUT_MODEL_LIST = 10
 
@@ -430,7 +434,8 @@
 # Where to store log file
 AUDIT_LOGS_FILE_PATH = f"{DATA_DIR}/audit.log"
 # Maximum size of a file before rotating into a new log file
-AUDIT_LOG_FILE_ROTATION_SIZE = os.getenv("AUDIT_LOG_FILE_ROTATION_SIZE", "10MB")
+AUDIT_LOG_FILE_ROTATION_SIZE = os.getenv(
+    "AUDIT_LOG_FILE_ROTATION_SIZE", "10MB")
 # METADATA | REQUEST | REQUEST_RESPONSE
 AUDIT_LOG_LEVEL = os.getenv("AUDIT_LOG_LEVEL", "NONE").upper()
 try:
