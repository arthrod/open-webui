import asyncio
import inspect
import json
import logging
import mimetypes
import os
import shutil
import sys
import time
import random

from contextlib import asynccontextmanager
from urllib.parse import urlencode, parse_qs, urlparse
from pydantic import BaseModel
from sqlalchemy import text

from typing import Optional
from aiocache import cached
import aiohttp
import requests


from fastapi import (
    Depends,
    FastAPI,
    File,
    Form,
    HTTPException,
    Request,
    UploadFile,
    status,
    applications,
    BackgroundTasks,
)

from fastapi.openapi.docs import get_swagger_ui_html

from fastapi.middleware.cors import CORSMiddleware
from fastapi.responses import JSONResponse, RedirectResponse
from fastapi.staticfiles import StaticFiles

from starlette.exceptions import HTTPException as StarletteHTTPException
from starlette.middleware.base import BaseHTTPMiddleware
from starlette.middleware.sessions import SessionMiddleware
from starlette.responses import Response, StreamingResponse


from open_webui.utils import logger
from open_webui.utils.audit import AuditLevel, AuditLoggingMiddleware
from open_webui.utils.logger import start_logger
from open_webui.socket.main import (
    app as socket_app,
    periodic_usage_pool_cleanup,
)
from open_webui.routers import (
    audio,
    images,
    ollama,
    openai,
    retrieval,
    pipelines,
    tasks,
    auths,
    channels,
    chats,
    folders,
    configs,
    groups,
    files,
    functions,
    memories,
    models,
    knowledge,
    prompts,
    evaluations,
    tools,
    users,
    utils,
)

from open_webui.routers.retrieval import (
    get_embedding_function,
    get_ef,
    get_rf,
)

from open_webui.internal.db import Session, engine

from open_webui.models.functions import Functions
from open_webui.models.models import Models
from open_webui.models.users import UserModel, Users
from open_webui.models.chats import Chats

from open_webui.config import (
    LICENSE_KEY,
    # Ollama
    ENABLE_OLLAMA_API,
    OLLAMA_BASE_URLS,
    OLLAMA_API_CONFIGS,
    # OpenAI
    ENABLE_OPENAI_API,
    ONEDRIVE_CLIENT_ID,
    OPENAI_API_BASE_URLS,
    OPENAI_API_KEYS,
    OPENAI_API_CONFIGS,
    # Direct Connections
    ENABLE_DIRECT_CONNECTIONS,
    # Tool Server Configs
    TOOL_SERVER_CONNECTIONS,
    # Code Execution
    ENABLE_CODE_EXECUTION,
    CODE_EXECUTION_ENGINE,
    CODE_EXECUTION_JUPYTER_URL,
    CODE_EXECUTION_JUPYTER_AUTH,
    CODE_EXECUTION_JUPYTER_AUTH_TOKEN,
    CODE_EXECUTION_JUPYTER_AUTH_PASSWORD,
    CODE_EXECUTION_JUPYTER_TIMEOUT,
    ENABLE_CODE_INTERPRETER,
    CODE_INTERPRETER_ENGINE,
    CODE_INTERPRETER_PROMPT_TEMPLATE,
    CODE_INTERPRETER_JUPYTER_URL,
    CODE_INTERPRETER_JUPYTER_AUTH,
    CODE_INTERPRETER_JUPYTER_AUTH_TOKEN,
    CODE_INTERPRETER_JUPYTER_AUTH_PASSWORD,
    CODE_INTERPRETER_JUPYTER_TIMEOUT,
    # Image
    AUTOMATIC1111_API_AUTH,
    AUTOMATIC1111_BASE_URL,
    AUTOMATIC1111_CFG_SCALE,
    AUTOMATIC1111_SAMPLER,
    AUTOMATIC1111_SCHEDULER,
    COMFYUI_BASE_URL,
    COMFYUI_API_KEY,
    COMFYUI_WORKFLOW,
    COMFYUI_WORKFLOW_NODES,
    ENABLE_IMAGE_GENERATION,
    ENABLE_IMAGE_PROMPT_GENERATION,
    IMAGE_GENERATION_ENGINE,
    IMAGE_GENERATION_MODEL,
    IMAGE_SIZE,
    IMAGE_STEPS,
    IMAGES_OPENAI_API_BASE_URL,
    IMAGES_OPENAI_API_KEY,
    IMAGES_GEMINI_API_BASE_URL,
    IMAGES_GEMINI_API_KEY,
    # Audio
    AUDIO_STT_ENGINE,
    AUDIO_STT_MODEL,
    AUDIO_STT_OPENAI_API_BASE_URL,
    AUDIO_STT_OPENAI_API_KEY,
    AUDIO_STT_AZURE_API_KEY,
    AUDIO_STT_AZURE_REGION,
    AUDIO_STT_AZURE_LOCALES,
    AUDIO_TTS_API_KEY,
    AUDIO_TTS_ENGINE,
    AUDIO_TTS_MODEL,
    AUDIO_TTS_OPENAI_API_BASE_URL,
    AUDIO_TTS_OPENAI_API_KEY,
    AUDIO_TTS_SPLIT_ON,
    AUDIO_TTS_VOICE,
    AUDIO_TTS_AZURE_SPEECH_REGION,
    AUDIO_TTS_AZURE_SPEECH_OUTPUT_FORMAT,
    PLAYWRIGHT_WS_URL,
    PLAYWRIGHT_TIMEOUT,
    FIRECRAWL_API_BASE_URL,
    FIRECRAWL_API_KEY,
    WEB_LOADER_ENGINE,
    WHISPER_MODEL,
    WHISPER_VAD_FILTER,
    DEEPGRAM_API_KEY,
    WHISPER_MODEL_AUTO_UPDATE,
    WHISPER_MODEL_DIR,
    # Retrieval
    RAG_TEMPLATE,
    DEFAULT_RAG_TEMPLATE,
    RAG_FULL_CONTEXT,
    BYPASS_EMBEDDING_AND_RETRIEVAL,
    RAG_EMBEDDING_MODEL,
    RAG_EMBEDDING_MODEL_AUTO_UPDATE,
    RAG_EMBEDDING_MODEL_TRUST_REMOTE_CODE,
    RAG_RERANKING_MODEL,
    RAG_RERANKING_MODEL_AUTO_UPDATE,
    RAG_RERANKING_MODEL_TRUST_REMOTE_CODE,
    RAG_EMBEDDING_ENGINE,
    RAG_EMBEDDING_BATCH_SIZE,
    RAG_RELEVANCE_THRESHOLD,
    RAG_FILE_MAX_COUNT,
    RAG_FILE_MAX_SIZE,
    RAG_OPENAI_API_BASE_URL,
    RAG_OPENAI_API_KEY,
    RAG_OLLAMA_BASE_URL,
    RAG_OLLAMA_API_KEY,
    CHUNK_OVERLAP,
    CHUNK_SIZE,
    CONTENT_EXTRACTION_ENGINE,
    TIKA_SERVER_URL,
    DOCLING_SERVER_URL,
    DOCUMENT_INTELLIGENCE_ENDPOINT,
    DOCUMENT_INTELLIGENCE_KEY,
    MISTRAL_OCR_API_KEY,
    RAG_TOP_K,
    RAG_TOP_K_RERANKER,
    RAG_TEXT_SPLITTER,
    TIKTOKEN_ENCODING_NAME,
    PDF_EXTRACT_IMAGES,
    YOUTUBE_LOADER_LANGUAGE,
    YOUTUBE_LOADER_PROXY_URL,
    # Retrieval (Web Search)
    ENABLE_WEB_SEARCH,
    WEB_SEARCH_ENGINE,
    BYPASS_WEB_SEARCH_EMBEDDING_AND_RETRIEVAL,
    WEB_SEARCH_RESULT_COUNT,
    WEB_SEARCH_CONCURRENT_REQUESTS,
    WEB_SEARCH_TRUST_ENV,
    WEB_SEARCH_DOMAIN_FILTER_LIST,
    JINA_API_KEY,
    SEARCHAPI_API_KEY,
    SEARCHAPI_ENGINE,
    SERPAPI_API_KEY,
    SERPAPI_ENGINE,
    SEARXNG_QUERY_URL,
    SERPER_API_KEY,
    SERPLY_API_KEY,
    SERPSTACK_API_KEY,
    SERPSTACK_HTTPS,
    TAVILY_API_KEY,
    TAVILY_EXTRACT_DEPTH,
    BING_SEARCH_V7_ENDPOINT,
    BING_SEARCH_V7_SUBSCRIPTION_KEY,
    BRAVE_SEARCH_API_KEY,
    EXA_API_KEY,
    PERPLEXITY_API_KEY,
    SOUGOU_API_SID,
    SOUGOU_API_SK,
    KAGI_SEARCH_API_KEY,
    MOJEEK_SEARCH_API_KEY,
    BOCHA_SEARCH_API_KEY,
    GOOGLE_PSE_API_KEY,
    GOOGLE_PSE_ENGINE_ID,
    GOOGLE_DRIVE_CLIENT_ID,
    GOOGLE_DRIVE_API_KEY,
    ONEDRIVE_CLIENT_ID,
    ENABLE_RAG_HYBRID_SEARCH,
    ENABLE_RAG_LOCAL_WEB_FETCH,
    ENABLE_WEB_LOADER_SSL_VERIFICATION,
    ENABLE_GOOGLE_DRIVE_INTEGRATION,
    ENABLE_ONEDRIVE_INTEGRATION,
    UPLOAD_DIR,
    # WebUI
    WEBUI_AUTH,
    WEBUI_NAME,
    WEBUI_BANNERS,
    WEBHOOK_URL,
    ADMIN_EMAIL,
    SHOW_ADMIN_DETAILS,
    JWT_EXPIRES_IN,
    ENABLE_SIGNUP,
    ENABLE_LOGIN_FORM,
    ENABLE_API_KEY,
    ENABLE_API_KEY_ENDPOINT_RESTRICTIONS,
    API_KEY_ALLOWED_ENDPOINTS,
    ENABLE_CHANNELS,
    ENABLE_COMMUNITY_SHARING,
    ENABLE_MESSAGE_RATING,
    ENABLE_USER_WEBHOOKS,
    ENABLE_EVALUATION_ARENA_MODELS,
    USER_PERMISSIONS,
    DEFAULT_USER_ROLE,
    DEFAULT_PROMPT_SUGGESTIONS,
    DEFAULT_MODELS,
    DEFAULT_ARENA_MODEL,
    MODEL_ORDER_LIST,
    EVALUATION_ARENA_MODELS,
    # WebUI (OAuth)
    ENABLE_OAUTH_ROLE_MANAGEMENT,
    OAUTH_ROLES_CLAIM,
    OAUTH_EMAIL_CLAIM,
    OAUTH_PICTURE_CLAIM,
    OAUTH_USERNAME_CLAIM,
    OAUTH_ALLOWED_ROLES,
    OAUTH_ADMIN_ROLES,
    # WebUI (LDAP)
    ENABLE_LDAP,
    LDAP_SERVER_LABEL,
    LDAP_SERVER_HOST,
    LDAP_SERVER_PORT,
    LDAP_ATTRIBUTE_FOR_MAIL,
    LDAP_ATTRIBUTE_FOR_USERNAME,
    LDAP_SEARCH_FILTERS,
    LDAP_SEARCH_BASE,
    LDAP_APP_DN,
    LDAP_APP_PASSWORD,
    LDAP_USE_TLS,
    LDAP_CA_CERT_FILE,
    LDAP_CIPHERS,
    # Misc
    ENV,
    CACHE_DIR,
    STATIC_DIR,
    FRONTEND_BUILD_DIR,
    CORS_ALLOW_ORIGIN,
    DEFAULT_LOCALE,
    OAUTH_PROVIDERS,
    WEBUI_URL,
    # Admin
    ENABLE_ADMIN_CHAT_ACCESS,
    ENABLE_ADMIN_EXPORT,
    # Tasks
    TASK_MODEL,
    TASK_MODEL_EXTERNAL,
    ENABLE_TAGS_GENERATION,
    ENABLE_TITLE_GENERATION,
    ENABLE_SEARCH_QUERY_GENERATION,
    ENABLE_RETRIEVAL_QUERY_GENERATION,
    ENABLE_AUTOCOMPLETE_GENERATION,
    TITLE_GENERATION_PROMPT_TEMPLATE,
    TAGS_GENERATION_PROMPT_TEMPLATE,
    IMAGE_PROMPT_GENERATION_PROMPT_TEMPLATE,
    TOOLS_FUNCTION_CALLING_PROMPT_TEMPLATE,
    QUERY_GENERATION_PROMPT_TEMPLATE,
    AUTOCOMPLETE_GENERATION_PROMPT_TEMPLATE,
    AUTOCOMPLETE_GENERATION_INPUT_MAX_LENGTH,
    AppConfig,
    reset_config,
)
from open_webui.env import (
    AUDIT_EXCLUDED_PATHS,
    AUDIT_LOG_LEVEL,
    CHANGELOG,
    REDIS_URL,
    REDIS_SENTINEL_HOSTS,
    REDIS_SENTINEL_PORT,
    GLOBAL_LOG_LEVEL,
    MAX_BODY_LOG_SIZE,
    SAFE_MODE,
    SRC_LOG_LEVELS,
    VERSION,
    WEBUI_BUILD_HASH,
    WEBUI_SECRET_KEY,
    WEBUI_SESSION_COOKIE_SAME_SITE,
    WEBUI_SESSION_COOKIE_SECURE,
    WEBUI_AUTH_TRUSTED_EMAIL_HEADER,
    WEBUI_AUTH_TRUSTED_NAME_HEADER,
    ENABLE_WEBSOCKET_SUPPORT,
    BYPASS_MODEL_ACCESS_CONTROL,
    RESET_CONFIG_ON_START,
    OFFLINE_MODE,
    ENABLE_OTEL,
    EXTERNAL_PWA_MANIFEST_URL,
)


from open_webui.utils.models import (
    get_all_models,
    get_all_base_models,
    check_model_access,
)
from open_webui.utils.chat import (
    generate_chat_completion as chat_completion_handler,
    chat_completed as chat_completed_handler,
    chat_action as chat_action_handler,
)
from open_webui.utils.middleware import process_chat_payload, process_chat_response
from open_webui.utils.access_control import has_access

from open_webui.utils.auth import (
    get_license_data,
    get_http_authorization_cred,
    decode_token,
    get_admin_user,
    get_verified_user,
)
from open_webui.utils.oauth import OAuthManager
from open_webui.utils.security_headers import SecurityHeadersMiddleware

from open_webui.tasks import (
    list_task_ids_by_chat_id,
    stop_task,
    list_tasks,
)  # Import from tasks.py

from open_webui.utils.redis import get_sentinels_from_env


if SAFE_MODE:
    print("SAFE MODE ENABLED")
    Functions.deactivate_all_functions()

logging.basicConfig(stream=sys.stdout, level=GLOBAL_LOG_LEVEL)
log = logging.getLogger(__name__)
log.setLevel(SRC_LOG_LEVELS["MAIN"])


class SPAStaticFiles(StaticFiles):
    async def get_response(self, path: str, scope):
        try:
            return await super().get_response(path, scope)
        except (HTTPException, StarletteHTTPException) as ex:
            if ex.status_code == 404:
                if path.endswith(".js"):
                    # Return 404 for javascript files
                    raise ex
                else:
                    return await super().get_response("index.html", scope)
            else:
                raise ex


print(
    rf"""
 ██████╗ ██████╗ ███████╗███╗   ██╗    ██╗    ██╗███████╗██████╗ ██╗   ██╗██╗
██╔═══██╗██╔══██╗██╔════╝████╗  ██║    ██║    ██║██╔════╝██╔══██╗██║   ██║██║
██║   ██║██████╔╝█████╗  ██╔██╗ ██║    ██║ █╗ ██║█████╗  ██████╔╝██║   ██║██║
██║   ██║██╔═══╝ ██╔══╝  ██║╚██╗██║    ██║███╗██║██╔══╝  ██╔══██╗██║   ██║██║
╚██████╔╝██║     ███████╗██║ ╚████║    ╚███╔███╔╝███████╗██████╔╝╚██████╔╝██║
 ╚═════╝ ╚═╝     ╚══════╝╚═╝  ╚═══╝     ╚══╝╚══╝ ╚══════╝╚═════╝  ╚═════╝ ╚═╝


v{VERSION} - building the best open-source AI user interface.
{f"Commit: {WEBUI_BUILD_HASH}" if WEBUI_BUILD_HASH != "dev-build" else ""}
https://github.com/open-webui/open-webui
"""
)


@asynccontextmanager
async def lifespan(app: FastAPI):
    start_logger()
    if RESET_CONFIG_ON_START:
        reset_config()

    if LICENSE_KEY:
        get_license_data(app, LICENSE_KEY)

    asyncio.create_task(periodic_usage_pool_cleanup())
    yield


app = FastAPI(
    title="Open WebUI",
    docs_url="/docs" if ENV == "dev" else None,
    openapi_url="/openapi.json" if ENV == "dev" else None,
    redoc_url=None,
    lifespan=lifespan,
)

oauth_manager = OAuthManager(app)

app.state.config = AppConfig(
    redis_url=REDIS_URL,
    redis_sentinels=get_sentinels_from_env(REDIS_SENTINEL_HOSTS, REDIS_SENTINEL_PORT),
)

app.state.WEBUI_NAME = WEBUI_NAME
app.state.LICENSE_METADATA = None


########################################
#
# OPENTELEMETRY
#
########################################

if ENABLE_OTEL:
    from open_webui.utils.telemetry.setup import setup as setup_opentelemetry

    setup_opentelemetry(app=app, db_engine=engine)


########################################
#
# OLLAMA
#
########################################


app.state.config.ENABLE_OLLAMA_API = ENABLE_OLLAMA_API
app.state.config.OLLAMA_BASE_URLS = OLLAMA_BASE_URLS
app.state.config.OLLAMA_API_CONFIGS = OLLAMA_API_CONFIGS

app.state.OLLAMA_MODELS = {}

########################################
#
# OPENAI
#
########################################

app.state.config.ENABLE_OPENAI_API = ENABLE_OPENAI_API
app.state.config.OPENAI_API_BASE_URLS = OPENAI_API_BASE_URLS
app.state.config.OPENAI_API_KEYS = OPENAI_API_KEYS
app.state.config.OPENAI_API_CONFIGS = OPENAI_API_CONFIGS

app.state.OPENAI_MODELS = {}

########################################
#
# TOOL SERVERS
#
########################################

app.state.config.TOOL_SERVER_CONNECTIONS = TOOL_SERVER_CONNECTIONS
app.state.TOOL_SERVERS = []

########################################
#
# DIRECT CONNECTIONS
#
########################################

app.state.config.ENABLE_DIRECT_CONNECTIONS = ENABLE_DIRECT_CONNECTIONS

########################################
#
# WEBUI
#
########################################

app.state.config.WEBUI_URL = WEBUI_URL
app.state.config.ENABLE_SIGNUP = ENABLE_SIGNUP
app.state.config.ENABLE_LOGIN_FORM = ENABLE_LOGIN_FORM

app.state.config.ENABLE_API_KEY = ENABLE_API_KEY
app.state.config.ENABLE_API_KEY_ENDPOINT_RESTRICTIONS = (
    ENABLE_API_KEY_ENDPOINT_RESTRICTIONS
)
app.state.config.API_KEY_ALLOWED_ENDPOINTS = API_KEY_ALLOWED_ENDPOINTS

app.state.config.JWT_EXPIRES_IN = JWT_EXPIRES_IN

app.state.config.SHOW_ADMIN_DETAILS = SHOW_ADMIN_DETAILS
app.state.config.ADMIN_EMAIL = ADMIN_EMAIL


app.state.config.DEFAULT_MODELS = DEFAULT_MODELS
app.state.config.DEFAULT_PROMPT_SUGGESTIONS = DEFAULT_PROMPT_SUGGESTIONS
app.state.config.DEFAULT_USER_ROLE = DEFAULT_USER_ROLE

app.state.config.USER_PERMISSIONS = USER_PERMISSIONS
app.state.config.WEBHOOK_URL = WEBHOOK_URL
app.state.config.BANNERS = WEBUI_BANNERS
app.state.config.MODEL_ORDER_LIST = MODEL_ORDER_LIST


app.state.config.ENABLE_CHANNELS = ENABLE_CHANNELS
app.state.config.ENABLE_COMMUNITY_SHARING = ENABLE_COMMUNITY_SHARING
app.state.config.ENABLE_MESSAGE_RATING = ENABLE_MESSAGE_RATING
app.state.config.ENABLE_USER_WEBHOOKS = ENABLE_USER_WEBHOOKS

app.state.config.ENABLE_EVALUATION_ARENA_MODELS = ENABLE_EVALUATION_ARENA_MODELS
app.state.config.EVALUATION_ARENA_MODELS = EVALUATION_ARENA_MODELS

app.state.config.OAUTH_USERNAME_CLAIM = OAUTH_USERNAME_CLAIM
app.state.config.OAUTH_PICTURE_CLAIM = OAUTH_PICTURE_CLAIM
app.state.config.OAUTH_EMAIL_CLAIM = OAUTH_EMAIL_CLAIM

app.state.config.ENABLE_OAUTH_ROLE_MANAGEMENT = ENABLE_OAUTH_ROLE_MANAGEMENT
app.state.config.OAUTH_ROLES_CLAIM = OAUTH_ROLES_CLAIM
app.state.config.OAUTH_ALLOWED_ROLES = OAUTH_ALLOWED_ROLES
app.state.config.OAUTH_ADMIN_ROLES = OAUTH_ADMIN_ROLES

app.state.config.ENABLE_LDAP = ENABLE_LDAP
app.state.config.LDAP_SERVER_LABEL = LDAP_SERVER_LABEL
app.state.config.LDAP_SERVER_HOST = LDAP_SERVER_HOST
app.state.config.LDAP_SERVER_PORT = LDAP_SERVER_PORT
app.state.config.LDAP_ATTRIBUTE_FOR_MAIL = LDAP_ATTRIBUTE_FOR_MAIL
app.state.config.LDAP_ATTRIBUTE_FOR_USERNAME = LDAP_ATTRIBUTE_FOR_USERNAME
app.state.config.LDAP_APP_DN = LDAP_APP_DN
app.state.config.LDAP_APP_PASSWORD = LDAP_APP_PASSWORD
app.state.config.LDAP_SEARCH_BASE = LDAP_SEARCH_BASE
app.state.config.LDAP_SEARCH_FILTERS = LDAP_SEARCH_FILTERS
app.state.config.LDAP_USE_TLS = LDAP_USE_TLS
app.state.config.LDAP_CA_CERT_FILE = LDAP_CA_CERT_FILE
app.state.config.LDAP_CIPHERS = LDAP_CIPHERS


app.state.AUTH_TRUSTED_EMAIL_HEADER = WEBUI_AUTH_TRUSTED_EMAIL_HEADER
app.state.AUTH_TRUSTED_NAME_HEADER = WEBUI_AUTH_TRUSTED_NAME_HEADER
app.state.EXTERNAL_PWA_MANIFEST_URL = EXTERNAL_PWA_MANIFEST_URL

app.state.USER_COUNT = None
app.state.TOOLS = {}
app.state.FUNCTIONS = {}

########################################
#
# RETRIEVAL
#
########################################


app.state.config.TOP_K = RAG_TOP_K
app.state.config.TOP_K_RERANKER = RAG_TOP_K_RERANKER
app.state.config.RELEVANCE_THRESHOLD = RAG_RELEVANCE_THRESHOLD
app.state.config.FILE_MAX_SIZE = RAG_FILE_MAX_SIZE
app.state.config.FILE_MAX_COUNT = RAG_FILE_MAX_COUNT


app.state.config.RAG_FULL_CONTEXT = RAG_FULL_CONTEXT
app.state.config.BYPASS_EMBEDDING_AND_RETRIEVAL = BYPASS_EMBEDDING_AND_RETRIEVAL
app.state.config.ENABLE_RAG_HYBRID_SEARCH = ENABLE_RAG_HYBRID_SEARCH
app.state.config.ENABLE_WEB_LOADER_SSL_VERIFICATION = ENABLE_WEB_LOADER_SSL_VERIFICATION

app.state.config.CONTENT_EXTRACTION_ENGINE = CONTENT_EXTRACTION_ENGINE
app.state.config.TIKA_SERVER_URL = TIKA_SERVER_URL
app.state.config.DOCLING_SERVER_URL = DOCLING_SERVER_URL
app.state.config.DOCUMENT_INTELLIGENCE_ENDPOINT = DOCUMENT_INTELLIGENCE_ENDPOINT
app.state.config.DOCUMENT_INTELLIGENCE_KEY = DOCUMENT_INTELLIGENCE_KEY
app.state.config.MISTRAL_OCR_API_KEY = MISTRAL_OCR_API_KEY

app.state.config.TEXT_SPLITTER = RAG_TEXT_SPLITTER
app.state.config.TIKTOKEN_ENCODING_NAME = TIKTOKEN_ENCODING_NAME

app.state.config.CHUNK_SIZE = CHUNK_SIZE
app.state.config.CHUNK_OVERLAP = CHUNK_OVERLAP

app.state.config.RAG_EMBEDDING_ENGINE = RAG_EMBEDDING_ENGINE
app.state.config.RAG_EMBEDDING_MODEL = RAG_EMBEDDING_MODEL
app.state.config.RAG_EMBEDDING_BATCH_SIZE = RAG_EMBEDDING_BATCH_SIZE
app.state.config.RAG_RERANKING_MODEL = RAG_RERANKING_MODEL
app.state.config.RAG_TEMPLATE = RAG_TEMPLATE

app.state.config.RAG_OPENAI_API_BASE_URL = RAG_OPENAI_API_BASE_URL
app.state.config.RAG_OPENAI_API_KEY = RAG_OPENAI_API_KEY

app.state.config.RAG_OLLAMA_BASE_URL = RAG_OLLAMA_BASE_URL
app.state.config.RAG_OLLAMA_API_KEY = RAG_OLLAMA_API_KEY

app.state.config.PDF_EXTRACT_IMAGES = PDF_EXTRACT_IMAGES

app.state.config.YOUTUBE_LOADER_LANGUAGE = YOUTUBE_LOADER_LANGUAGE
app.state.config.YOUTUBE_LOADER_PROXY_URL = YOUTUBE_LOADER_PROXY_URL


app.state.config.ENABLE_WEB_SEARCH = ENABLE_WEB_SEARCH
app.state.config.WEB_SEARCH_ENGINE = WEB_SEARCH_ENGINE
app.state.config.WEB_SEARCH_DOMAIN_FILTER_LIST = WEB_SEARCH_DOMAIN_FILTER_LIST
app.state.config.WEB_SEARCH_RESULT_COUNT = WEB_SEARCH_RESULT_COUNT
app.state.config.WEB_SEARCH_CONCURRENT_REQUESTS = WEB_SEARCH_CONCURRENT_REQUESTS
app.state.config.WEB_LOADER_ENGINE = WEB_LOADER_ENGINE
app.state.config.WEB_SEARCH_TRUST_ENV = WEB_SEARCH_TRUST_ENV
app.state.config.BYPASS_WEB_SEARCH_EMBEDDING_AND_RETRIEVAL = (
    BYPASS_WEB_SEARCH_EMBEDDING_AND_RETRIEVAL
)

app.state.config.ENABLE_GOOGLE_DRIVE_INTEGRATION = ENABLE_GOOGLE_DRIVE_INTEGRATION
app.state.config.ENABLE_ONEDRIVE_INTEGRATION = ENABLE_ONEDRIVE_INTEGRATION
app.state.config.SEARXNG_QUERY_URL = SEARXNG_QUERY_URL
app.state.config.GOOGLE_PSE_API_KEY = GOOGLE_PSE_API_KEY
app.state.config.GOOGLE_PSE_ENGINE_ID = GOOGLE_PSE_ENGINE_ID
app.state.config.BRAVE_SEARCH_API_KEY = BRAVE_SEARCH_API_KEY
app.state.config.KAGI_SEARCH_API_KEY = KAGI_SEARCH_API_KEY
app.state.config.MOJEEK_SEARCH_API_KEY = MOJEEK_SEARCH_API_KEY
app.state.config.BOCHA_SEARCH_API_KEY = BOCHA_SEARCH_API_KEY
app.state.config.SERPSTACK_API_KEY = SERPSTACK_API_KEY
app.state.config.SERPSTACK_HTTPS = SERPSTACK_HTTPS
app.state.config.SERPER_API_KEY = SERPER_API_KEY
app.state.config.SERPLY_API_KEY = SERPLY_API_KEY
app.state.config.TAVILY_API_KEY = TAVILY_API_KEY
app.state.config.SEARCHAPI_API_KEY = SEARCHAPI_API_KEY
app.state.config.SEARCHAPI_ENGINE = SEARCHAPI_ENGINE
app.state.config.SERPAPI_API_KEY = SERPAPI_API_KEY
app.state.config.SERPAPI_ENGINE = SERPAPI_ENGINE
app.state.config.JINA_API_KEY = JINA_API_KEY
app.state.config.BING_SEARCH_V7_ENDPOINT = BING_SEARCH_V7_ENDPOINT
app.state.config.BING_SEARCH_V7_SUBSCRIPTION_KEY = BING_SEARCH_V7_SUBSCRIPTION_KEY
app.state.config.EXA_API_KEY = EXA_API_KEY
app.state.config.PERPLEXITY_API_KEY = PERPLEXITY_API_KEY
app.state.config.SOUGOU_API_SID = SOUGOU_API_SID
app.state.config.SOUGOU_API_SK = SOUGOU_API_SK


app.state.config.PLAYWRIGHT_WS_URL = PLAYWRIGHT_WS_URL
app.state.config.PLAYWRIGHT_TIMEOUT = PLAYWRIGHT_TIMEOUT
app.state.config.FIRECRAWL_API_BASE_URL = FIRECRAWL_API_BASE_URL
app.state.config.FIRECRAWL_API_KEY = FIRECRAWL_API_KEY
app.state.config.TAVILY_EXTRACT_DEPTH = TAVILY_EXTRACT_DEPTH

app.state.EMBEDDING_FUNCTION = None
app.state.ef = None
app.state.rf = None

app.state.YOUTUBE_LOADER_TRANSLATION = None


try:
    app.state.ef = get_ef(
        app.state.config.RAG_EMBEDDING_ENGINE,
        app.state.config.RAG_EMBEDDING_MODEL,
        RAG_EMBEDDING_MODEL_AUTO_UPDATE,
    )

    app.state.rf = get_rf(
        app.state.config.RAG_RERANKING_MODEL,
        RAG_RERANKING_MODEL_AUTO_UPDATE,
    )
except Exception as e:
    log.error(f"Error updating models: {e}")
    pass


app.state.EMBEDDING_FUNCTION = get_embedding_function(
    app.state.config.RAG_EMBEDDING_ENGINE,
    app.state.config.RAG_EMBEDDING_MODEL,
    app.state.ef,
    (
        app.state.config.RAG_OPENAI_API_BASE_URL
        if app.state.config.RAG_EMBEDDING_ENGINE == "openai"
        else app.state.config.RAG_OLLAMA_BASE_URL
    ),
    (
        app.state.config.RAG_OPENAI_API_KEY
        if app.state.config.RAG_EMBEDDING_ENGINE == "openai"
        else app.state.config.RAG_OLLAMA_API_KEY
    ),
    app.state.config.RAG_EMBEDDING_BATCH_SIZE,
)

########################################
#
# CODE EXECUTION
#
########################################

app.state.config.ENABLE_CODE_EXECUTION = ENABLE_CODE_EXECUTION
app.state.config.CODE_EXECUTION_ENGINE = CODE_EXECUTION_ENGINE
app.state.config.CODE_EXECUTION_JUPYTER_URL = CODE_EXECUTION_JUPYTER_URL
app.state.config.CODE_EXECUTION_JUPYTER_AUTH = CODE_EXECUTION_JUPYTER_AUTH
app.state.config.CODE_EXECUTION_JUPYTER_AUTH_TOKEN = CODE_EXECUTION_JUPYTER_AUTH_TOKEN
app.state.config.CODE_EXECUTION_JUPYTER_AUTH_PASSWORD = (
    CODE_EXECUTION_JUPYTER_AUTH_PASSWORD
)
app.state.config.CODE_EXECUTION_JUPYTER_TIMEOUT = CODE_EXECUTION_JUPYTER_TIMEOUT

app.state.config.ENABLE_CODE_INTERPRETER = ENABLE_CODE_INTERPRETER
app.state.config.CODE_INTERPRETER_ENGINE = CODE_INTERPRETER_ENGINE
app.state.config.CODE_INTERPRETER_PROMPT_TEMPLATE = CODE_INTERPRETER_PROMPT_TEMPLATE

app.state.config.CODE_INTERPRETER_JUPYTER_URL = CODE_INTERPRETER_JUPYTER_URL
app.state.config.CODE_INTERPRETER_JUPYTER_AUTH = CODE_INTERPRETER_JUPYTER_AUTH
app.state.config.CODE_INTERPRETER_JUPYTER_AUTH_TOKEN = (
    CODE_INTERPRETER_JUPYTER_AUTH_TOKEN
)
app.state.config.CODE_INTERPRETER_JUPYTER_AUTH_PASSWORD = (
    CODE_INTERPRETER_JUPYTER_AUTH_PASSWORD
)
app.state.config.CODE_INTERPRETER_JUPYTER_TIMEOUT = CODE_INTERPRETER_JUPYTER_TIMEOUT

########################################
#
# IMAGES
#
########################################

app.state.config.IMAGE_GENERATION_ENGINE = IMAGE_GENERATION_ENGINE
app.state.config.ENABLE_IMAGE_GENERATION = ENABLE_IMAGE_GENERATION
app.state.config.ENABLE_IMAGE_PROMPT_GENERATION = ENABLE_IMAGE_PROMPT_GENERATION

app.state.config.IMAGES_OPENAI_API_BASE_URL = IMAGES_OPENAI_API_BASE_URL
app.state.config.IMAGES_OPENAI_API_KEY = IMAGES_OPENAI_API_KEY

app.state.config.IMAGES_GEMINI_API_BASE_URL = IMAGES_GEMINI_API_BASE_URL
app.state.config.IMAGES_GEMINI_API_KEY = IMAGES_GEMINI_API_KEY

app.state.config.IMAGE_GENERATION_MODEL = IMAGE_GENERATION_MODEL

app.state.config.AUTOMATIC1111_BASE_URL = AUTOMATIC1111_BASE_URL
app.state.config.AUTOMATIC1111_API_AUTH = AUTOMATIC1111_API_AUTH
app.state.config.AUTOMATIC1111_CFG_SCALE = AUTOMATIC1111_CFG_SCALE
app.state.config.AUTOMATIC1111_SAMPLER = AUTOMATIC1111_SAMPLER
app.state.config.AUTOMATIC1111_SCHEDULER = AUTOMATIC1111_SCHEDULER
app.state.config.COMFYUI_BASE_URL = COMFYUI_BASE_URL
app.state.config.COMFYUI_API_KEY = COMFYUI_API_KEY
app.state.config.COMFYUI_WORKFLOW = COMFYUI_WORKFLOW
app.state.config.COMFYUI_WORKFLOW_NODES = COMFYUI_WORKFLOW_NODES

app.state.config.IMAGE_SIZE = IMAGE_SIZE
app.state.config.IMAGE_STEPS = IMAGE_STEPS


########################################
#
# AUDIO
#
########################################

app.state.config.STT_OPENAI_API_BASE_URL = AUDIO_STT_OPENAI_API_BASE_URL
app.state.config.STT_OPENAI_API_KEY = AUDIO_STT_OPENAI_API_KEY
app.state.config.STT_ENGINE = AUDIO_STT_ENGINE
app.state.config.STT_MODEL = AUDIO_STT_MODEL

app.state.config.WHISPER_MODEL = WHISPER_MODEL
app.state.config.WHISPER_VAD_FILTER = WHISPER_VAD_FILTER
app.state.config.DEEPGRAM_API_KEY = DEEPGRAM_API_KEY

app.state.config.AUDIO_STT_AZURE_API_KEY = AUDIO_STT_AZURE_API_KEY
app.state.config.AUDIO_STT_AZURE_REGION = AUDIO_STT_AZURE_REGION
app.state.config.AUDIO_STT_AZURE_LOCALES = AUDIO_STT_AZURE_LOCALES

app.state.config.TTS_OPENAI_API_BASE_URL = AUDIO_TTS_OPENAI_API_BASE_URL
app.state.config.TTS_OPENAI_API_KEY = AUDIO_TTS_OPENAI_API_KEY
app.state.config.TTS_ENGINE = AUDIO_TTS_ENGINE
app.state.config.TTS_MODEL = AUDIO_TTS_MODEL
app.state.config.TTS_VOICE = AUDIO_TTS_VOICE
app.state.config.TTS_API_KEY = AUDIO_TTS_API_KEY
app.state.config.TTS_SPLIT_ON = AUDIO_TTS_SPLIT_ON


app.state.config.TTS_AZURE_SPEECH_REGION = AUDIO_TTS_AZURE_SPEECH_REGION
app.state.config.TTS_AZURE_SPEECH_OUTPUT_FORMAT = AUDIO_TTS_AZURE_SPEECH_OUTPUT_FORMAT


app.state.faster_whisper_model = None
app.state.speech_synthesiser = None
app.state.speech_speaker_embeddings_dataset = None


########################################
#
# TASKS
#
########################################


app.state.config.TASK_MODEL = TASK_MODEL
app.state.config.TASK_MODEL_EXTERNAL = TASK_MODEL_EXTERNAL


app.state.config.ENABLE_SEARCH_QUERY_GENERATION = ENABLE_SEARCH_QUERY_GENERATION
app.state.config.ENABLE_RETRIEVAL_QUERY_GENERATION = ENABLE_RETRIEVAL_QUERY_GENERATION
app.state.config.ENABLE_AUTOCOMPLETE_GENERATION = ENABLE_AUTOCOMPLETE_GENERATION
app.state.config.ENABLE_TAGS_GENERATION = ENABLE_TAGS_GENERATION
app.state.config.ENABLE_TITLE_GENERATION = ENABLE_TITLE_GENERATION


app.state.config.TITLE_GENERATION_PROMPT_TEMPLATE = TITLE_GENERATION_PROMPT_TEMPLATE
app.state.config.TAGS_GENERATION_PROMPT_TEMPLATE = TAGS_GENERATION_PROMPT_TEMPLATE
app.state.config.IMAGE_PROMPT_GENERATION_PROMPT_TEMPLATE = (
    IMAGE_PROMPT_GENERATION_PROMPT_TEMPLATE
)

app.state.config.TOOLS_FUNCTION_CALLING_PROMPT_TEMPLATE = (
    TOOLS_FUNCTION_CALLING_PROMPT_TEMPLATE
)
app.state.config.QUERY_GENERATION_PROMPT_TEMPLATE = QUERY_GENERATION_PROMPT_TEMPLATE
app.state.config.AUTOCOMPLETE_GENERATION_PROMPT_TEMPLATE = (
    AUTOCOMPLETE_GENERATION_PROMPT_TEMPLATE
)
app.state.config.AUTOCOMPLETE_GENERATION_INPUT_MAX_LENGTH = (
    AUTOCOMPLETE_GENERATION_INPUT_MAX_LENGTH
)


########################################
#
# WEBUI
#
########################################

app.state.MODELS = {}


class RedirectMiddleware(BaseHTTPMiddleware):
    async def dispatch(self, request: Request, call_next):
        # Check if the request is a GET request
        if request.method == "GET":
            path = request.url.path
            query_params = dict(parse_qs(urlparse(str(request.url)).query))

            # Check for the specific watch path and the presence of 'v' parameter
            if path.endswith("/watch") and "v" in query_params:
                video_id = query_params["v"][0]  # Extract the first 'v' parameter
                encoded_video_id = urlencode({"youtube": video_id})
                redirect_url = f"/?{encoded_video_id}"
                return RedirectResponse(url=redirect_url)

        # Proceed with the normal flow of other requests
        response = await call_next(request)
        return response


# Add the middleware to the app
app.add_middleware(RedirectMiddleware)
app.add_middleware(SecurityHeadersMiddleware)


@app.middleware("http")
async def commit_session_after_request(request: Request, call_next):
    response = await call_next(request)
    # log.debug("Commit session after request")
    Session.commit()
    return response


@app.middleware("http")
async def check_url(request: Request, call_next):
    start_time = int(time.time())
    request.state.token = get_http_authorization_cred(
        request.headers.get("Authorization")
    )

    request.state.enable_api_key = app.state.config.ENABLE_API_KEY
    response = await call_next(request)
    process_time = int(time.time()) - start_time
    response.headers["X-Process-Time"] = str(process_time)
    return response


@app.middleware("http")
async def inspect_websocket(request: Request, call_next):
    if (
        "/ws/socket.io" in request.url.path
        and request.query_params.get("transport") == "websocket"
    ):
        upgrade = (request.headers.get("Upgrade") or "").lower()
        connection = (request.headers.get("Connection") or "").lower().split(",")
        # Check that there's the correct headers for an upgrade, else reject the connection
        # This is to work around this upstream issue: https://github.com/miguelgrinberg/python-engineio/issues/367
        if upgrade != "websocket" or "upgrade" not in connection:
            return JSONResponse(
                status_code=status.HTTP_400_BAD_REQUEST,
                content={"detail": "Invalid WebSocket upgrade request"},
            )
    return await call_next(request)


app.add_middleware(
    CORSMiddleware,
    allow_origins=CORS_ALLOW_ORIGIN,
    allow_credentials=True,
    allow_methods=["*"],
    allow_headers=["*"],
)


app.mount("/ws", socket_app)


app.include_router(ollama.router, prefix="/ollama", tags=["ollama"])
app.include_router(openai.router, prefix="/openai", tags=["openai"])


app.include_router(pipelines.router, prefix="/api/v1/pipelines", tags=["pipelines"])
app.include_router(tasks.router, prefix="/api/v1/tasks", tags=["tasks"])
app.include_router(images.router, prefix="/api/v1/images", tags=["images"])

app.include_router(audio.router, prefix="/api/v1/audio", tags=["audio"])
app.include_router(retrieval.router, prefix="/api/v1/retrieval", tags=["retrieval"])

app.include_router(configs.router, prefix="/api/v1/configs", tags=["configs"])

app.include_router(auths.router, prefix="/api/v1/auths", tags=["auths"])
app.include_router(users.router, prefix="/api/v1/users", tags=["users"])


app.include_router(channels.router, prefix="/api/v1/channels", tags=["channels"])
app.include_router(chats.router, prefix="/api/v1/chats", tags=["chats"])

app.include_router(models.router, prefix="/api/v1/models", tags=["models"])
app.include_router(knowledge.router, prefix="/api/v1/knowledge", tags=["knowledge"])
app.include_router(prompts.router, prefix="/api/v1/prompts", tags=["prompts"])
app.include_router(tools.router, prefix="/api/v1/tools", tags=["tools"])

app.include_router(memories.router, prefix="/api/v1/memories", tags=["memories"])
app.include_router(folders.router, prefix="/api/v1/folders", tags=["folders"])
app.include_router(groups.router, prefix="/api/v1/groups", tags=["groups"])
app.include_router(files.router, prefix="/api/v1/files", tags=["files"])
app.include_router(functions.router, prefix="/api/v1/functions", tags=["functions"])
app.include_router(
    evaluations.router, prefix="/api/v1/evaluations", tags=["evaluations"]
)
app.include_router(utils.router, prefix="/api/v1/utils", tags=["utils"])


try:
    audit_level = AuditLevel(AUDIT_LOG_LEVEL)
except ValueError as e:
    logger.error(f"Invalid audit level: {AUDIT_LOG_LEVEL}. Error: {e}")
    audit_level = AuditLevel.NONE

if audit_level != AuditLevel.NONE:
    app.add_middleware(
        AuditLoggingMiddleware,
        audit_level=audit_level,
        excluded_paths=AUDIT_EXCLUDED_PATHS,
        max_body_size=MAX_BODY_LOG_SIZE,
    )
##################################
#
# Chat Endpoints
#
##################################


@app.get("/api/models")
async def get_models(request: Request, user=Depends(get_verified_user)):
    def get_filtered_models(models, user):
        filtered_models = []
        for model in models:
            if model.get("arena"):
                if has_access(
                    user.id,
                    type="read",
                    access_control=model.get("info", {})
                    .get("meta", {})
                    .get("access_control", {}),
                ):
                    filtered_models.append(model)
                continue

            model_info = Models.get_model_by_id(model["id"])
            if model_info:
                if user.id == model_info.user_id or has_access(
                    user.id, type="read", access_control=model_info.access_control
                ):
                    filtered_models.append(model)

        return filtered_models

    all_models = await get_all_models(request, user=user)

    models = []
    for model in all_models:
        # Filter out filter pipelines
        if "pipeline" in model and model["pipeline"].get("type", None) == "filter":
            continue

        try:
            model_tags = [
                tag.get("name")
                for tag in model.get("info", {}).get("meta", {}).get("tags", [])
            ]
            tags = [tag.get("name") for tag in model.get("tags", [])]

            tags = list(set(model_tags + tags))
            model["tags"] = [{"name": tag} for tag in tags]
        except Exception as e:
            log.debug(f"Error processing model tags: {e}")
            model["tags"] = []
            pass

        models.append(model)

    model_order_list = request.app.state.config.MODEL_ORDER_LIST
    if model_order_list:
        model_order_dict = {model_id: i for i, model_id in enumerate(model_order_list)}
        # Sort models by order list priority, with fallback for those not in the list
        models.sort(
            key=lambda x: (model_order_dict.get(x["id"], float("inf")), x["name"])
        )

    # Filter out models that the user does not have access to
    if user.role == "user" and not BYPASS_MODEL_ACCESS_CONTROL:
        models = get_filtered_models(models, user)

    log.debug(
        f"/api/models returned filtered models accessible to the user: {json.dumps([model['id'] for model in models])}"
    )
    return {"data": models}


@app.get("/api/models/base")
async def get_base_models(request: Request, user=Depends(get_admin_user)):
    models = await get_all_base_models(request, user=user)
    return {"data": models}


@app.post("/api/chat/completions")
async def chat_completion(
    request: Request,
    form_data: dict,
    user=Depends(get_verified_user),
):
    if not request.app.state.MODELS:
        await get_all_models(request, user=user)

    model_item = form_data.pop("model_item", {})
    tasks = form_data.pop("background_tasks", None)

    metadata = {}
    try:
        if not model_item.get("direct", False):
            model_id = form_data.get("model", None)
            if model_id not in request.app.state.MODELS:
                raise Exception("Model not found")

            model = request.app.state.MODELS[model_id]
            model_info = Models.get_model_by_id(model_id)

            # Check if user has access to the model
            if not BYPASS_MODEL_ACCESS_CONTROL and user.role == "user":
                try:
                    check_model_access(user, model)
                except Exception as e:
                    raise e
        else:
            model = model_item
            model_info = None

            request.state.direct = True
            request.state.model = model

        metadata = {
            "user_id": user.id,
            "chat_id": form_data.pop("chat_id", None),
            "message_id": form_data.pop("id", None),
            "session_id": form_data.pop("session_id", None),
            "tool_ids": form_data.get("tool_ids", None),
            "tool_servers": form_data.pop("tool_servers", None),
            "files": form_data.get("files", None),
            "features": form_data.get("features", None),
            "variables": form_data.get("variables", None),
            "model": model,
            "direct": model_item.get("direct", False),
            **(
                {"function_calling": "native"}
                if form_data.get("params", {}).get("function_calling") == "native"
                or (
                    model_info
                    and model_info.params.model_dump().get("function_calling")
                    == "native"
                )
                else {}
            ),
        }

        request.state.metadata = metadata
        form_data["metadata"] = metadata

        form_data, metadata, events = await process_chat_payload(
            request, form_data, user, metadata, model
        )

    except Exception as e:
        log.debug(f"Error processing chat payload: {e}")
        if metadata.get("chat_id") and metadata.get("message_id"):
            # Update the chat message with the error
            Chats.upsert_message_to_chat_by_id_and_message_id(
                metadata["chat_id"],
                metadata["message_id"],
                {
                    "error": {"content": str(e)},
                },
            )

        raise HTTPException(
            status_code=status.HTTP_400_BAD_REQUEST,
            detail=str(e),
        )

    try:
        response = await chat_completion_handler(request, form_data, user)

        return await process_chat_response(
            request, response, form_data, user, metadata, model, events, tasks
        )
    except Exception as e:
        raise HTTPException(
            status_code=status.HTTP_400_BAD_REQUEST,
            detail=str(e),
        )


# Alias for chat_completion (Legacy)
generate_chat_completions = chat_completion
generate_chat_completion = chat_completion


@app.post("/api/chat/completed")
async def chat_completed(
    request: Request, form_data: dict, user=Depends(get_verified_user)
):
    try:
        model_item = form_data.pop("model_item", {})

        if model_item.get("direct", False):
            request.state.direct = True
            request.state.model = model_item

        return await chat_completed_handler(request, form_data, user)
    except Exception as e:
        raise HTTPException(
            status_code=status.HTTP_400_BAD_REQUEST,
            detail=str(e),
        )


@app.post("/api/chat/actions/{action_id}")
async def chat_action(
    request: Request, action_id: str, form_data: dict, user=Depends(get_verified_user)
):
    try:
        model_item = form_data.pop("model_item", {})

        if model_item.get("direct", False):
            request.state.direct = True
            request.state.model = model_item

        return await chat_action_handler(request, action_id, form_data, user)
    except Exception as e:
        raise HTTPException(
            status_code=status.HTTP_400_BAD_REQUEST,
            detail=str(e),
        )


@app.post("/api/tasks/stop/{task_id}")
async def stop_task_endpoint(task_id: str, user=Depends(get_verified_user)):
    try:
        result = await stop_task(task_id)
        return result
    except ValueError as e:
        raise HTTPException(status_code=status.HTTP_404_NOT_FOUND, detail=str(e))


@app.get("/api/tasks")
async def list_tasks_endpoint(user=Depends(get_verified_user)):
    return {"tasks": list_tasks()}


@app.get("/api/tasks/chat/{chat_id}")
async def list_tasks_by_chat_id_endpoint(chat_id: str, user=Depends(get_verified_user)):
    chat = Chats.get_chat_by_id(chat_id)
    if chat is None or chat.user_id != user.id:
        return {"task_ids": []}

    task_ids = list_task_ids_by_chat_id(chat_id)

    print(f"Task IDs for chat {chat_id}: {task_ids}")
    return {"task_ids": task_ids}


##################################
#
# Config Endpoints
#
##################################


@app.get("/api/config")
async def get_app_config(request: Request):
    user = None
    if "token" in request.cookies:
        token = request.cookies.get("token")
        try:
            data = decode_token(token)
        except Exception as e:
            log.debug(e)
            raise HTTPException(
                status_code=status.HTTP_401_UNAUTHORIZED,
                detail="Invalid token",
            )
        if data is not None and "id" in data:
            user = Users.get_user_by_id(data["id"])

    user_count = Users.get_num_users()
    onboarding = False

    if user is None:
        onboarding = user_count == 0

    return {
        **({"onboarding": True} if onboarding else {}),
        "status": True,
        "name": app.state.WEBUI_NAME,
        "version": VERSION,
        "default_locale": str(DEFAULT_LOCALE),
        "oauth": {
            "providers": {
                name: config.get("name", name)
                for name, config in OAUTH_PROVIDERS.items()
            }
        },
        "features": {
            "auth": WEBUI_AUTH,
            "auth_trusted_header": bool(app.state.AUTH_TRUSTED_EMAIL_HEADER),
            "enable_ldap": app.state.config.ENABLE_LDAP,
            "enable_api_key": app.state.config.ENABLE_API_KEY,
            "enable_signup": app.state.config.ENABLE_SIGNUP,
            "enable_login_form": app.state.config.ENABLE_LOGIN_FORM,
            "enable_websocket": ENABLE_WEBSOCKET_SUPPORT,
            **(
                {
                    "enable_direct_connections": app.state.config.ENABLE_DIRECT_CONNECTIONS,
                    "enable_channels": app.state.config.ENABLE_CHANNELS,
                    "enable_web_search": app.state.config.ENABLE_WEB_SEARCH,
                    "enable_code_execution": app.state.config.ENABLE_CODE_EXECUTION,
                    "enable_code_interpreter": app.state.config.ENABLE_CODE_INTERPRETER,
                    "enable_image_generation": app.state.config.ENABLE_IMAGE_GENERATION,
                    "enable_autocomplete_generation": app.state.config.ENABLE_AUTOCOMPLETE_GENERATION,
                    "enable_community_sharing": app.state.config.ENABLE_COMMUNITY_SHARING,
                    "enable_message_rating": app.state.config.ENABLE_MESSAGE_RATING,
                    "enable_user_webhooks": app.state.config.ENABLE_USER_WEBHOOKS,
                    "enable_admin_export": ENABLE_ADMIN_EXPORT,
                    "enable_admin_chat_access": ENABLE_ADMIN_CHAT_ACCESS,
                    "enable_google_drive_integration": app.state.config.ENABLE_GOOGLE_DRIVE_INTEGRATION,
                    "enable_onedrive_integration": app.state.config.ENABLE_ONEDRIVE_INTEGRATION,
                }
                if user is not None
                else {}
            ),
        },
        **(
            {
                "default_models": app.state.config.DEFAULT_MODELS,
                "default_prompt_suggestions": app.state.config.DEFAULT_PROMPT_SUGGESTIONS,
                "user_count": user_count,
                "code": {
                    "engine": app.state.config.CODE_EXECUTION_ENGINE,
                },
                "audio": {
                    "tts": {
                        "engine": app.state.config.TTS_ENGINE,
                        "voice": app.state.config.TTS_VOICE,
                        "split_on": app.state.config.TTS_SPLIT_ON,
                    },
                    "stt": {
                        "engine": app.state.config.STT_ENGINE,
                    },
                },
                "file": {
                    "max_size": app.state.config.FILE_MAX_SIZE,
                    "max_count": app.state.config.FILE_MAX_COUNT,
                },
                "permissions": {**app.state.config.USER_PERMISSIONS},
                "google_drive": {
                    "client_id": GOOGLE_DRIVE_CLIENT_ID.value,
                    "api_key": GOOGLE_DRIVE_API_KEY.value,
                },
                "onedrive": {"client_id": ONEDRIVE_CLIENT_ID.value},
                "license_metadata": app.state.LICENSE_METADATA,
                **(
                    {
                        "active_entries": app.state.USER_COUNT,
                    }
                    if user.role == "admin"
                    else {}
                ),
            }
            if user is not None
            else {}
        ),
    }


class UrlForm(BaseModel):
    url: str


@app.get("/api/webhook")
async def get_webhook_url(user=Depends(get_admin_user)):
    return {
        "url": app.state.config.WEBHOOK_URL,
    }


@app.post("/api/webhook")
async def update_webhook_url(form_data: UrlForm, user=Depends(get_admin_user)):
    app.state.config.WEBHOOK_URL = form_data.url
    app.state.WEBHOOK_URL = app.state.config.WEBHOOK_URL
    return {"url": app.state.config.WEBHOOK_URL}


@app.get("/api/version")
async def get_app_version():
    return {
        "version": VERSION,
    }


@app.get("/api/version/updates")
async def get_app_latest_release_version(user=Depends(get_verified_user)):
    if OFFLINE_MODE:
        log.debug(
            f"Offline mode is enabled, returning current version as latest version"
        )
        return {"current": VERSION, "latest": VERSION}
    try:
        timeout = aiohttp.ClientTimeout(total=1)
        async with aiohttp.ClientSession(timeout=timeout, trust_env=True) as session:
            async with session.get(
                "https://api.github.com/repos/open-webui/open-webui/releases/latest"
            ) as response:
                response.raise_for_status()
                data = await response.json()
                latest_version = data["tag_name"]

                return {"current": VERSION, "latest": latest_version[1:]}
    except Exception as e:
        log.debug(e)
        return {"current": VERSION, "latest": VERSION}


@app.get("/api/changelog")
async def get_app_changelog():
    return {key: CHANGELOG[key] for idx, key in enumerate(CHANGELOG) if idx < 5}


############################
# OAuth Login & Callback
############################

# SessionMiddleware is used by authlib for oauth
if len(OAUTH_PROVIDERS) > 0:
    app.add_middleware(
        SessionMiddleware,
        secret_key=WEBUI_SECRET_KEY,
        session_cookie="oui-session",
        same_site=WEBUI_SESSION_COOKIE_SAME_SITE,
        https_only=WEBUI_SESSION_COOKIE_SECURE,
    )


@app.get("/oauth/{provider}/login")
async def oauth_login(provider: str, request: Request):
    return await oauth_manager.handle_login(request, provider)


# OAuth login logic is as follows:
# 1. Attempt to find a user with matching subject ID, tied to the provider
# 2. If OAUTH_MERGE_ACCOUNTS_BY_EMAIL is true, find a user with the email address provided via OAuth
#    - This is considered insecure in general, as OAuth providers do not always verify email addresses
# 3. If there is no user, and ENABLE_OAUTH_SIGNUP is true, create a user
#    - Email addresses are considered unique, so we fail registration if the email address is already taken
@app.get("/oauth/{provider}/callback")
async def oauth_callback(provider: str, request: Request, response: Response):
    return await oauth_manager.handle_callback(request, provider, response)


@app.get("/manifest.json")
async def get_manifest_json():
<<<<<<< HEAD
    return {
        "name": app.state.WEBUI_NAME,
        "short_name": app.state.WEBUI_NAME,
        "description": "Open WebUI is an open, extensible, user-friendly interface for AI that adapts to your workflow.",
        "start_url": "/",
        "display": "standalone",
        "background_color": "#343541",
        "orientation": "natural",
        "icons": [
            {
                "src": "/static/logo.png",
                "type": "image/png",
                "sizes": "500x462",
                "purpose": "any",
            },
            {
                "src": "/static/logo.png",
                "type": "image/png",
                "sizes": "500x462",
                "purpose": "maskable",
            },
        ],
    }
=======
    if app.state.EXTERNAL_PWA_MANIFEST_URL:
        return requests.get(app.state.EXTERNAL_PWA_MANIFEST_URL).json()
    else:
        return {
            "name": app.state.WEBUI_NAME,
            "short_name": app.state.WEBUI_NAME,
            "description": "Open WebUI is an open, extensible, user-friendly interface for AI that adapts to your workflow.",
            "start_url": "/",
            "display": "standalone",
            "background_color": "#343541",
            "orientation": "natural",
            "icons": [
                {
                    "src": "/static/logo.png",
                    "type": "image/png",
                    "sizes": "500x500",
                    "purpose": "any",
                },
                {
                    "src": "/static/logo.png",
                    "type": "image/png",
                    "sizes": "500x500",
                    "purpose": "maskable",
                },
            ],
        }
>>>>>>> 852d9dcb


@app.get("/opensearch.xml")
async def get_opensearch_xml():
    xml_content = rf"""
    <OpenSearchDescription xmlns="http://a9.com/-/spec/opensearch/1.1/" xmlns:moz="http://www.mozilla.org/2006/browser/search/">
    <ShortName>{app.state.WEBUI_NAME}</ShortName>
    <Description>Search {app.state.WEBUI_NAME}</Description>
    <InputEncoding>UTF-8</InputEncoding>
    <Image width="16" height="16" type="image/x-icon">{app.state.config.WEBUI_URL}/static/favicon.png</Image>
    <Url type="text/html" method="get" template="{app.state.config.WEBUI_URL}/?q={"{searchTerms}"}"/>
    <moz:SearchForm>{app.state.config.WEBUI_URL}</moz:SearchForm>
    </OpenSearchDescription>
    """
    return Response(content=xml_content, media_type="application/xml")


@app.get("/health")
async def healthcheck():
    return {"status": True}


@app.get("/health/db")
async def healthcheck_with_db():
    Session.execute(text("SELECT 1;")).all()
    return {"status": True}


app.mount("/static", StaticFiles(directory=STATIC_DIR), name="static")
app.mount("/cache", StaticFiles(directory=CACHE_DIR), name="cache")


def swagger_ui_html(*args, **kwargs):
    return get_swagger_ui_html(
        *args,
        **kwargs,
        swagger_js_url="/static/swagger-ui/swagger-ui-bundle.js",
        swagger_css_url="/static/swagger-ui/swagger-ui.css",
        swagger_favicon_url="/static/swagger-ui/favicon.png",
    )


applications.get_swagger_ui_html = swagger_ui_html

if os.path.exists(FRONTEND_BUILD_DIR):
    mimetypes.add_type("text/javascript", ".js")
    app.mount(
        "/",
        SPAStaticFiles(directory=FRONTEND_BUILD_DIR, html=True),
        name="spa-static-files",
    )
else:
    log.warning(
        f"Frontend build directory not found at '{FRONTEND_BUILD_DIR}'. Serving API only."
    )<|MERGE_RESOLUTION|>--- conflicted
+++ resolved
@@ -1429,31 +1429,6 @@
 
 @app.get("/manifest.json")
 async def get_manifest_json():
-<<<<<<< HEAD
-    return {
-        "name": app.state.WEBUI_NAME,
-        "short_name": app.state.WEBUI_NAME,
-        "description": "Open WebUI is an open, extensible, user-friendly interface for AI that adapts to your workflow.",
-        "start_url": "/",
-        "display": "standalone",
-        "background_color": "#343541",
-        "orientation": "natural",
-        "icons": [
-            {
-                "src": "/static/logo.png",
-                "type": "image/png",
-                "sizes": "500x462",
-                "purpose": "any",
-            },
-            {
-                "src": "/static/logo.png",
-                "type": "image/png",
-                "sizes": "500x462",
-                "purpose": "maskable",
-            },
-        ],
-    }
-=======
     if app.state.EXTERNAL_PWA_MANIFEST_URL:
         return requests.get(app.state.EXTERNAL_PWA_MANIFEST_URL).json()
     else:
@@ -1480,7 +1455,6 @@
                 },
             ],
         }
->>>>>>> 852d9dcb
 
 
 @app.get("/opensearch.xml")
