--- conflicted
+++ resolved
@@ -239,18 +239,11 @@
 
         entry = connection_app.entries[0]
         username = str(entry[f"{LDAP_ATTRIBUTE_FOR_USERNAME}"]).lower()
-<<<<<<< HEAD
         email = str(entry[f"{LDAP_ATTRIBUTE_FOR_MAIL}"])
         if not email or email == "" or email == "[]":
             raise HTTPException(
                 400, "User does not have a valid email address.")
         else:
-=======
-        email = entry[f"{LDAP_ATTRIBUTE_FOR_MAIL}"].value  # retrive the Attribute value
-        if not email:
-            raise HTTPException(400, "User does not have a valid email address.")
-        elif isinstance(email, str):
->>>>>>> 852d9dcb
             email = email.lower()
         elif isinstance(email, list):
             email = email[0].lower()
