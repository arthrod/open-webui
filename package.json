--- conflicted
+++ resolved
@@ -51,12 +51,9 @@
 	},
 	"type": "module",
 	"dependencies": {
-<<<<<<< HEAD
 		"@codemirror/autocomplete": "^6.18.4",
 		"@codemirror/commands": "^6.8.0",
-=======
 		"@azure/msal-browser": "^4.5.0",
->>>>>>> b03fc97e
 		"@codemirror/lang-javascript": "^6.2.2",
 		"@codemirror/lang-python": "^6.1.6",
 		"@codemirror/language": "^6.10.8",
