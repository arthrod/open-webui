[project]
name = "open-webui"
description = "Open WebUI"
authors = [
    { name = "Timothy Jaeryang Baek", email = "tim@openwebui.com" }
]
license = { file = "LICENSE" }
dependencies = [
    "fastapi==0.111.0",
    "uvicorn[standard]==0.30.6",
    "pydantic==2.9.2",
    "python-multipart==0.0.17",

    "Flask==3.0.3",
    "Flask-Cors==5.0.0",

    "python-socketio==5.11.3",
    "python-jose==3.3.0",
    "passlib[bcrypt]==1.7.4",

    "requests==2.32.3",
    "aiohttp==3.10.8",
    "async-timeout",
    "aiocache",
    "aiofiles",

    "sqlalchemy==2.0.32",
    "alembic==1.13.2",
    "peewee==3.17.6",
    "peewee-migrate==1.12.2",
    "psycopg2-binary==2.9.9",
    "pgvector==0.3.5",
    "PyMySQL==1.1.1",
    "bcrypt==4.2.0",

    "pymongo",
    "redis",
    "boto3==1.35.53",

    "argon2-cffi==23.1.0",
    "APScheduler==3.10.4",

    "openai",
    "anthropic",
    "google-generativeai==0.7.2",
    "tiktoken",

    "langchain==0.3.7",
    "langchain-community==0.3.7",
    "langchain-chroma==0.1.4",

    "fake-useragent==1.5.1",
    "chromadb==0.5.15",
    "pymilvus==2.4.9",
    "qdrant-client~=1.12.0",
    "opensearch-py==2.7.1",

    "sentence-transformers==3.2.0",
    "colbert-ai==0.2.21",
    "einops==0.8.0",

    "ftfy==6.2.3",
    "pypdf==4.3.1",
    "fpdf2==2.7.9",
    "pymdown-extensions==10.11.2",
    "docx2txt==0.8",
    "python-pptx==1.0.0",
    "unstructured==0.15.9",
    "nltk==3.9.1",
    "Markdown==3.7",
    "pypandoc==1.13",
    "pandas==2.2.3",
    "openpyxl==3.1.5",
    "pyxlsb==1.0.10",
    "xlrd==2.0.1",
    "validators==0.33.0",
    "psutil",
    "sentencepiece",
    "soundfile==0.12.1",

    "opencv-python-headless==4.10.0.84",
    "rapidocr-onnxruntime==1.3.24",
    "rank-bm25==0.2.2",

    "faster-whisper==1.0.3",

    "PyJWT[crypto]==2.9.0",
    "authlib==1.3.2",

    "black==24.8.0",
    "langfuse==2.44.0",
    "youtube-transcript-api==0.6.3",
    "pytube==15.0.0",

    "extract_msg",
    "pydub",
    "duckduckgo-search~=6.3.5",

    "docker~=7.1.0",
    "pytest~=8.3.2",
    "pytest-docker~=3.1.1",
<<<<<<< HEAD

=======
>>>>>>> 278436c0
    "googleapis-common-protos==1.63.2",

    "ldap3==2.9.1"
]
readme = "README.md"
requires-python = ">= 3.11, < 3.12.0a1"
dynamic = ["version"]
classifiers = [
    "Development Status :: 4 - Beta",
    "License :: OSI Approved :: MIT License",
    "Programming Language :: Python :: 3",
    "Programming Language :: Python :: 3.11",
    "Topic :: Communications :: Chat",
    "Topic :: Multimedia",
]

[project.scripts]
open-webui = "open_webui:app"

[build-system]
requires = ["hatchling"]
build-backend = "hatchling.build"

[tool.rye]
managed = true
dev-dependencies = []

[tool.hatch.metadata]
allow-direct-references = true

[tool.hatch.version]
path = "package.json"
pattern = '"version":\s*"(?P<version>[^"]+)"'

[tool.hatch.build.hooks.custom]  # keep this for reading hooks from `hatch_build.py`

[tool.hatch.build.targets.wheel]
sources = ["backend"]
exclude = [
    ".dockerignore",
    ".gitignore",
    ".webui_secret_key",
    "dev.sh",
    "requirements.txt",
    "start.sh",
    "start_windows.bat",
    "webui.db",
    "chroma.sqlite3",
]
force-include = { "CHANGELOG.md" = "open_webui/CHANGELOG.md", build = "open_webui/frontend" }<|MERGE_RESOLUTION|>--- conflicted
+++ resolved
@@ -99,10 +99,6 @@
     "docker~=7.1.0",
     "pytest~=8.3.2",
     "pytest-docker~=3.1.1",
-<<<<<<< HEAD
-
-=======
->>>>>>> 278436c0
     "googleapis-common-protos==1.63.2",
 
     "ldap3==2.9.1"
