import { WEBUI_BASE_URL } from '$lib/constants';

export const getModels = async (token: string = '', base: boolean = false) => {
	const error = null;
	const res = await fetch(`${WEBUI_BASE_URL}/api/models${base ? '/base' : ''}`, {
		method: 'GET',
		headers: {
			Accept: 'application/json',
			'Content-Type': 'application/json',
			...(token && { authorization: `Bearer ${token}` })
		}
	});

	if (error) {
		throw error;
	}

	const resJson = await res.json();
	const models = resJson?.data ?? [];
	return models;
};

type ChatCompletedForm = {
	model: string;
	messages: string[];
	chat_id: string;
	session_id: string;
};

export const chatCompleted = async (token: string, body: ChatCompletedForm) => {
	const error = null;

	const res = await fetch(`${WEBUI_BASE_URL}/api/chat/completed`, {
		method: 'POST',
		headers: {
			Accept: 'application/json',
			'Content-Type': 'application/json',
			...(token && { authorization: `Bearer ${token}` })
		},
		body: JSON.stringify(body)
	});

	if (error) {
		throw error;
	}

	const resJson = await res.json();
	return resJson;
};

type ChatActionForm = {
	model: string;
	messages: string[];
	chat_id: string;
};

export const chatAction = async (token: string, action_id: string, body: ChatActionForm) => {
	const error = null;

	const res = await fetch(`${WEBUI_BASE_URL}/api/chat/actions/${action_id}`, {
		method: 'POST',
		headers: {
			Accept: 'application/json',
			'Content-Type': 'application/json',
			...(token && { authorization: `Bearer ${token}` })
		},
		body: JSON.stringify(body)
	});

	if (error) {
		throw error;
	}

	const resJson = await res.json();
	return resJson;
};

export const stopTask = async (token: string, id: string) => {
	const error = null;

	const res = await fetch(`${WEBUI_BASE_URL}/api/tasks/stop/${id}`, {
		method: 'POST',
		headers: {
			Accept: 'application/json',
			'Content-Type': 'application/json',
			...(token && { authorization: `Bearer ${token}` })
		}
	});

	if (error) {
		throw error;
	}

	const resJson = await res.json();
	return resJson;
};

export const getTaskConfig = async (token: string = '') => {
	const error = null;

	const res = await fetch(`${WEBUI_BASE_URL}/api/v1/tasks/config`, {
		method: 'GET',
		headers: {
			Accept: 'application/json',
			'Content-Type': 'application/json',
			...(token && { authorization: `Bearer ${token}` })
		}
	});

	if (error) {
		throw error;
	}

	const resJson = await res.json();
	return resJson;
};

export const updateTaskConfig = async (token: string, config: object) => {
	const error = null;

	const res = await fetch(`${WEBUI_BASE_URL}/api/v1/tasks/config/update`, {
		method: 'POST',
		headers: {
			Accept: 'application/json',
			'Content-Type': 'application/json',
			...(token && { authorization: `Bearer ${token}` })
		},
		body: JSON.stringify(config)
	});

	if (error) {
		throw error;
	}

	const resJson = await res.json();
	return resJson;
};

export const generateTitle = async (
	token: string = '',
	model: string,
	messages: string[],
	chat_id?: string
) => {
	const error = null;

	const res = await fetch(`${WEBUI_BASE_URL}/api/v1/tasks/title/completions`, {
		method: 'POST',
		headers: {
			Accept: 'application/json',
			'Content-Type': 'application/json',
			Authorization: `Bearer ${token}`
		},
		body: JSON.stringify({
			model: model,
			messages: messages,
			...(chat_id && { chat_id: chat_id })
		})
	});

	if (error) {
		throw error;
	}

	const resJson = await res.json();
	return resJson?.choices[0]?.message?.content.replace(/["']/g, '') ?? 'New Chat';
};

export const generateTags = async (
	token: string = '',
	model: string,
	messages: string,
	chat_id?: string
) => {
	const error = null;

	const res = await fetch(`${WEBUI_BASE_URL}/api/v1/tasks/tags/completions`, {
		method: 'POST',
		headers: {
			Accept: 'application/json',
			'Content-Type': 'application/json',
			Authorization: `Bearer ${token}`
		},
		body: JSON.stringify({
			model: model,
			messages: messages,
			...(chat_id && { chat_id: chat_id })
		})
	});

	if (error) {
		throw error;
	}

	const resJson = await res.json();

	try {
		// Step 1: Safely extract the response string
		const response = resJson?.choices[0]?.message?.content ?? '';

		// Step 2: Attempt to fix common JSON format issues like single quotes
		const sanitizedResponse = response.replace(/['‘’`]/g, '"'); // Convert single quotes to double quotes for valid JSON

		// Step 3: Find the relevant JSON block within the response
		const jsonStartIndex = sanitizedResponse.indexOf('{');
		const jsonEndIndex = sanitizedResponse.lastIndexOf('}');

		// Step 4: Check if we found a valid JSON block (with both `{` and `}`)
		if (jsonStartIndex !== -1 && jsonEndIndex !== -1) {
			const jsonResponse = sanitizedResponse.substring(jsonStartIndex, jsonEndIndex + 1);

			// Step 5: Parse the JSON block
			const parsed = JSON.parse(jsonResponse);

			// Step 6: If there's a "tags" key, return the tags array; otherwise, return an empty array
			if (parsed && parsed.tags) {
				return Array.isArray(parsed.tags) ? parsed.tags : [];
			} else {
				return [];
			}
		}

		// If no valid JSON block found, return an empty array
		return [];
	} catch (e) {
		// Catch and safely return empty array on any parsing errors
		console.error('Failed to parse response: ', e);
		return [];
	}
};

export const generateEmoji = async (
	token: string = '',
	model: string,
	prompt: string,
	chat_id?: string
) => {
	const error = null;

	const res = await fetch(`${WEBUI_BASE_URL}/api/v1/tasks/emoji/completions`, {
		method: 'POST',
		headers: {
			Accept: 'application/json',
			'Content-Type': 'application/json',
			Authorization: `Bearer ${token}`
		},
		body: JSON.stringify({
			model: model,
			prompt: prompt,
			...(chat_id && { chat_id: chat_id })
		})
	});

	if (error) {
		throw error;
	}

	const resJson = await res.json();
	const response = resJson?.choices[0]?.message?.content.replace(/["']/g, '') ?? null;

	if (response) {
		if (/\p{Extended_Pictographic}/u.test(response)) {
			return response.match(/\p{Extended_Pictographic}/gu)[0];
		}
	}

	return null;
};

export const generateQueries = async (
	token: string = '',
	model: string,
	messages: object[],
	prompt: string,
	type: string = 'web_search'
) => {
	const error = null;

	const res = await fetch(`${WEBUI_BASE_URL}/api/v1/tasks/queries/completions`, {
		method: 'POST',
		headers: {
			Accept: 'application/json',
			'Content-Type': 'application/json',
			Authorization: `Bearer ${token}`
		},
		body: JSON.stringify({
			model: model,
			messages: messages,
			prompt: prompt,
			type: type
		})
	});

	if (error) {
		throw error;
	}

	const resJson = await res.json();

	// Step 1: Safely extract the response string
	const response = resJson?.choices[0]?.message?.content ?? '';

	try {
		const jsonStartIndex = response.indexOf('{');
		const jsonEndIndex = response.lastIndexOf('}');

		if (jsonStartIndex !== -1 && jsonEndIndex !== -1) {
			const jsonResponse = response.substring(jsonStartIndex, jsonEndIndex + 1);

			// Step 5: Parse the JSON block
			const parsed = JSON.parse(jsonResponse);

			// Step 6: If there's a "queries" key, return the queries array; otherwise, return an empty array
			if (parsed && parsed.queries) {
				return Array.isArray(parsed.queries) ? parsed.queries : [];
			} else {
				return [];
			}
		}

		// If no valid JSON block found, return response as is
		return [response];
	} catch (e) {
		// Catch and safely return empty array on any parsing errors
		console.error('Failed to parse response: ', e);
		return [response];
	}
};

export const generateAutoCompletion = async (
	token: string = '',
	model: string,
	prompt: string,
	messages?: object[],
	type: string = 'search query'
) => {
	const error = null;

	const res = await fetch(`${WEBUI_BASE_URL}/api/v1/tasks/auto/completions`, {
		method: 'POST',
		headers: {
			Accept: 'application/json',
			'Content-Type': 'application/json',
			Authorization: `Bearer ${token}`
		},
		body: JSON.stringify({
			model: model,
			prompt: prompt,
			...(messages && { messages: messages }),
			type: type,
			stream: false
		})
	});

	if (error) {
		throw error;
	}

	const resJson = await res.json();
	const response = resJson?.choices[0]?.message?.content ?? '';

	try {
		const jsonStartIndex = response.indexOf('{');
		const jsonEndIndex = response.lastIndexOf('}');

		if (jsonStartIndex !== -1 && jsonEndIndex !== -1) {
			const jsonResponse = response.substring(jsonStartIndex, jsonEndIndex + 1);

			// Step 5: Parse the JSON block
			const parsed = JSON.parse(jsonResponse);

			// Step 6: If there's a "queries" key, return the queries array; otherwise, return an empty array
			if (parsed && parsed.text) {
				return parsed.text;
			} else {
				return '';
			}
		}

		// If no valid JSON block found, return response as is
		return response;
	} catch (e) {
		// Catch and safely return empty array on any parsing errors
		console.error('Failed to parse response: ', e);
		return response;
	}
};

export const generateMoACompletion = async (
	token: string = '',
	model: string,
	prompt: string,
	responses: string[]
) => {
	const error = null;

	const res = await fetch(`${WEBUI_BASE_URL}/api/v1/tasks/moa/completions`, {
		method: 'POST',
		headers: {
			Accept: 'application/json',
			'Content-Type': 'application/json',
			Authorization: `Bearer ${token}`
		},
		body: JSON.stringify({
			model: model,
			prompt: prompt,
			responses: responses,
			stream: true
		})
	});

	if (error) {
		throw error;
	}

	const resJson = await res.json();
	return resJson;
};

export const getPipelinesList = async (token: string = '') => {
	const error = null;

	const res = await fetch(`${WEBUI_BASE_URL}/api/v1/pipelines/list`, {
		method: 'GET',
		headers: {
			Accept: 'application/json',
			'Content-Type': 'application/json',
			...(token && { authorization: `Bearer ${token}` })
		}
	});

	if (error) {
		throw error;
	}

	const resJson = await res.json();
	const pipelines = resJson?.data ?? [];
	return pipelines;
};

export const uploadPipeline = async (token: string, file: File, urlIdx: string) => {
	const error = null;

	// Create a new FormData object to handle the file upload
	const formData = new FormData();
	formData.append('file', file);
	formData.append('urlIdx', urlIdx);

	const res = await fetch(`${WEBUI_BASE_URL}/api/v1/pipelines/upload`, {
		method: 'POST',
		headers: { ...(token && { authorization: `Bearer ${token}` }) }
	});

	if (error) {
		throw error;
	}

	const resJson = await res.json();
	return resJson;
};

export const downloadPipeline = async (token: string, url: string, urlIdx: string) => {
	const error = null;

	const res = await fetch(`${WEBUI_BASE_URL}/api/v1/pipelines/add`, {
		method: 'POST',
		headers: {
			Accept: 'application/json',
			'Content-Type': 'application/json',
			...(token && { authorization: `Bearer ${token}` })
		},
		body: JSON.stringify({
			url: url,
			urlIdx: urlIdx
		})
	});

	if (error) {
		throw error;
	}

	const resJson = await res.json();
	return resJson;
};

export const deletePipeline = async (token: string, id: string, urlIdx: string) => {
	const error = null;

	const res = await fetch(`${WEBUI_BASE_URL}/api/v1/pipelines/delete`, {
		method: 'DELETE',
		headers: {
			Accept: 'application/json',
			'Content-Type': 'application/json',
			...(token && { authorization: `Bearer ${token}` })
		},
		body: JSON.stringify({
			id: id,
			urlIdx: urlIdx
		})
	});

	if (error) {
		throw error;
	}

	const resJson = await res.json();
	return resJson;
};

export const getPipelines = async (token: string, urlIdx?: string) => {
	const error = null;

	const searchParams = new URLSearchParams();
	if (urlIdx !== undefined) {
		searchParams.append('urlIdx', urlIdx);
	}

	const res = await fetch(
		`${WEBUI_BASE_URL}/api/v1/pipelines/?${searchParams.toString()}`,
		{
			method: 'GET',
			headers: {
				Accept: 'application/json',
				'Content-Type': 'application/json',
				...(token && { authorization: `Bearer ${token}` })
			}
		}
	);

	if (error) {
		throw error;
	}

	const resJson = await res.json();
	const pipelines = resJson?.data ?? [];
	return pipelines;
};

export const getPipelineValves = async (token: string, pipeline_id: string, urlIdx: string) => {
	const error = null;

	const searchParams = new URLSearchParams();
	if (urlIdx !== undefined) {
		searchParams.append('urlIdx', urlIdx);
	}

	const res = await fetch(
		`${WEBUI_BASE_URL}/api/v1/pipelines/${pipeline_id}/valves?${searchParams.toString()}`,
		{
			method: 'GET',
			headers: {
				Accept: 'application/json',
				'Content-Type': 'application/json',
				...(token && { authorization: `Bearer ${token}` })
			}
		}
	);

	if (error) {
		throw error;
	}

	const resJson = await res.json();
	return resJson;
};

export const getPipelineValvesSpec = async (token: string, pipeline_id: string, urlIdx: string) => {
	const error = null;

	const searchParams = new URLSearchParams();
	if (urlIdx !== undefined) {
		searchParams.append('urlIdx', urlIdx);
	}

	const res = await fetch(
		`${WEBUI_BASE_URL}/api/v1/pipelines/${pipeline_id}/valves/spec?${searchParams.toString()}`,
		{
			method: 'GET',
			headers: {
				Accept: 'application/json',
				'Content-Type': 'application/json',
				...(token && { authorization: `Bearer ${token}` })
			}
		}
	);

	if (error) {
		throw error;
	}

	const resJson = await res.json();
	return resJson;
};

export const updatePipelineValves = async (
	token: string = '',
	pipeline_id: string,
	valves: object,
	urlIdx: string
) => {
	const error = null;

	const searchParams = new URLSearchParams();
	if (urlIdx !== undefined) {
		searchParams.append('urlIdx', urlIdx);
	}

	const res = await fetch(
		`${WEBUI_BASE_URL}/api/v1/pipelines/${pipeline_id}/valves/update?${searchParams.toString()}`,
		{
			method: 'POST',
			headers: {
				Accept: 'application/json',
				'Content-Type': 'application/json',
				...(token && { authorization: `Bearer ${token}` })
			},
			body: JSON.stringify(valves)
		}
	);

	if (error) {
		throw error;
	}

	const resJson = await res.json();
	return resJson;
};

export const getBackendConfig = async () => {
	const error = null;

	const res = await fetch(`${WEBUI_BASE_URL}/api/config`, {
		method: 'GET',
		headers: { 'Content-Type': 'application/json' }
	});

	if (error) {
		throw error;
	}

	const resJson = await res.json();
	return resJson;
};

export const getChangelog = async () => {
	const error = null;

	const res = await fetch(`${WEBUI_BASE_URL}/api/changelog`, {
		method: 'GET',
		headers: { 'Content-Type': 'application/json' }
	});

	if (error) {
		throw error;
	}

	const resJson = await res.json();
	return resJson;
};

<<<<<<< HEAD
export const getVersionUpdates = async () => {
	const error = null;

	const res = await fetch(`${WEBUI_BASE_URL}/api/version/updates`, {
		method: 'GET',
		headers: { 'Content-Type': 'application/json' }
	});
=======
export const getVersionUpdates = async (token: string) => {
	let error = null;

	const res = await fetch(`${WEBUI_BASE_URL}/api/version/updates`, {
		method: 'GET',
		headers: {
			'Content-Type': 'application/json',
			Authorization: `Bearer ${token}`
		}
	})
		.then(async (res) => {
			if (!res.ok) throw await res.json();
			return res.json();
		})
		.catch((err) => {
			console.log(err);
			error = err;
			return null;
		});
>>>>>>> ab94468f

	if (error) {
		throw error;
	}

	const resJson = await res.json();
	return resJson;
};

export const getModelFilterConfig = async (token: string) => {
	const error = null;

	const res = await fetch(`${WEBUI_BASE_URL}/api/config/model/filter`, {
		method: 'GET',
		headers: { 'Content-Type': 'application/json', Authorization: `Bearer ${token}` }
	});

	if (error) {
		throw error;
	}

	const resJson = await res.json();
	return resJson;
};

export const updateModelFilterConfig = async (
	token: string,
	enabled: boolean,
	models: string[]
) => {
	const error = null;

	const res = await fetch(`${WEBUI_BASE_URL}/api/config/model/filter`, {
		method: 'POST',
		headers: { 'Content-Type': 'application/json', Authorization: `Bearer ${token}` },
		body: JSON.stringify({
			enabled: enabled,
			models: models
		})
	});

	if (error) {
		throw error;
	}

	const resJson = await res.json();
	return resJson;
};

export const getWebhookUrl = async (token: string) => {
	const error = null;

	const res = await fetch(`${WEBUI_BASE_URL}/api/webhook`, {
		method: 'GET',
		headers: { 'Content-Type': 'application/json', Authorization: `Bearer ${token}` }
	});

	if (error) {
		throw error;
	}

	const resJson = await res.json();
	return resJson.url;
};

export const updateWebhookUrl = async (token: string, url: string) => {
	const error = null;

	const res = await fetch(`${WEBUI_BASE_URL}/api/webhook`, {
		method: 'POST',
		headers: { 'Content-Type': 'application/json', Authorization: `Bearer ${token}` },
		body: JSON.stringify({
			url: url
		})
	});

	if (error) {
		throw error;
	}

	const resJson = await res.json();
	return resJson.url;
};

export const getCommunitySharingEnabledStatus = async (token: string) => {
	const error = null;

	const res = await fetch(`${WEBUI_BASE_URL}/api/community_sharing`, {
		method: 'GET',
		headers: { 'Content-Type': 'application/json', Authorization: `Bearer ${token}` }
	});

	if (error) {
		throw error;
	}

	const resJson = await res.json();
	return resJson;
};

export const toggleCommunitySharingEnabledStatus = async (token: string) => {
	const error = null;

	const res = await fetch(`${WEBUI_BASE_URL}/api/community_sharing/toggle`, {
		method: 'GET',
		headers: { 'Content-Type': 'application/json', Authorization: `Bearer ${token}` }
	});

	if (error) {
		throw error;
	}

	const resJson = await res.json();
	return resJson;
};

export const getModelConfig = async (token: string): Promise<GlobalModelConfig> => {
	const error = null;

	const res = await fetch(`${WEBUI_BASE_URL}/api/config/models`, {
		method: 'GET',
		headers: { 'Content-Type': 'application/json', Authorization: `Bearer ${token}` }
	});

	if (error) {
		throw error;
	}

	const resJson = await res.json();
	return resJson.models;
};

export interface ModelConfig {
	id: string;
	name: string;
	meta: ModelMeta;
	base_model_id?: string;
	params: ModelParams;
}

export interface ModelMeta {
	description?: string;
	capabilities?: object;
	profile_image_url?: string;
}

export interface ModelParams {}

export type GlobalModelConfig = ModelConfig[];

export const updateModelConfig = async (token: string, config: GlobalModelConfig) => {
	const error = null;

	const res = await fetch(`${WEBUI_BASE_URL}/api/config/models`, {
		method: 'POST',
		headers: { 'Content-Type': 'application/json', Authorization: `Bearer ${token}` },
		body: JSON.stringify({
			models: config
		})
	});

	if (error) {
		throw error;
	}

	const resJson = await res.json();
	return resJson;
};<|MERGE_RESOLUTION|>--- conflicted
+++ resolved
@@ -658,15 +658,6 @@
 	return resJson;
 };
 
-<<<<<<< HEAD
-export const getVersionUpdates = async () => {
-	const error = null;
-
-	const res = await fetch(`${WEBUI_BASE_URL}/api/version/updates`, {
-		method: 'GET',
-		headers: { 'Content-Type': 'application/json' }
-	});
-=======
 export const getVersionUpdates = async (token: string) => {
 	let error = null;
 
@@ -686,7 +677,6 @@
 			error = err;
 			return null;
 		});
->>>>>>> ab94468f
 
 	if (error) {
 		throw error;
