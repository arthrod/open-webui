--- conflicted
+++ resolved
@@ -10,10 +10,7 @@
 		getTotalTokens,
 		getDailyTokens,
 		getHistoricalUsers,
-<<<<<<< HEAD
 		getHistoricalDailyUsers,
-=======
->>>>>>> 483a4edb
 		getHistoricalPrompts,
 		getHistoricalTokens,
 		getModelPrompts,
@@ -121,7 +118,6 @@
 		chartOptions.scales.y.grid.color = gridColor;
 
 		// Update existing charts with new theme colors
-<<<<<<< HEAD
 		const charts = [
 			enrolledUsersChart,
 			dailyActiveUsersChart,
@@ -129,9 +125,6 @@
 			dailyTokensChart,
 			modelPromptsChart
 		];
-=======
-		const charts = [dailyActiveUsersChart, dailyPromptsChart, dailyTokensChart, modelPromptsChart];
->>>>>>> 483a4edb
 		charts.forEach((chart) => {
 			if (chart) {
 				chart.options.plugins.legend.labels.color = textColor;
@@ -146,14 +139,10 @@
 
 	// Update chart labels function
 	function updateChartLabels() {
-<<<<<<< HEAD
 		if (enrolledUsersChart) {
 			enrolledUsersChart.data.datasets[0].label = $i18n.t('Enrolled Users');
 			enrolledUsersChart.update();
 		}
-
-=======
->>>>>>> 483a4edb
 		if (dailyActiveUsersChart) {
 			dailyActiveUsersChart.data.datasets[0].label = $i18n.t('Daily Active Users');
 			dailyActiveUsersChart.update();
@@ -173,7 +162,6 @@
 			modelPromptsChart.data.datasets[0].label = $i18n.t('Model Prompts');
 			modelPromptsChart.update();
 		}
-<<<<<<< HEAD
 	}
 
 	// Date range controls
@@ -206,40 +194,6 @@
 		return 7; // Default to 7 days
 	}
 
-=======
-	}
-
-	// Date range controls
-	let dateRangeOptions = [
-		{ value: '7days', label: $i18n.t('Last 7 Days') },
-		{ value: '30days', label: $i18n.t('Last 30 Days') },
-		{ value: '60days', label: $i18n.t('Last 60 Days') },
-		{ value: '90days', label: $i18n.t('Last 90 Days') },
-		{ value: 'custom', label: $i18n.t('Custom Range') }
-	];
-	let selectedDateRange = '7days';
-	let startDate = formatDate(new Date(Date.now() - 7 * 24 * 60 * 60 * 1000));
-	let endDate = formatDate(new Date());
-	let showCustomDateRange = false;
-
-	// Advanced metrics
-	let rangeMetrics = null;
-
-	// Change default tab name from 'cost' to 'business' for clarity
-	let activeTab = 'users'; // Changed from 'business' to 'users'
-
-	// Helper function to calculate days between dates
-	function calculateDaysFromDateRange(start, end) {
-		if (start && end) {
-			const startDate = new Date(start);
-			const endDate = new Date(end);
-			const daysDiff = Math.ceil((endDate.getTime() - startDate.getTime()) / (1000 * 60 * 60 * 24));
-			return Math.max(daysDiff, 1); // Ensure at least 1 day
-		}
-		return 7; // Default to 7 days
-	}
-
->>>>>>> 483a4edb
 	// Function to update all charts with new data
 	async function updateCharts(selectedDomain: string | null, selectedModel: string | null) {
 		try {
@@ -287,16 +241,12 @@
 
 			// Fetch historical data for charts
 			try {
-<<<<<<< HEAD
 				enrolledUsersData = await getHistoricalUsers(localStorage.token, days, updatedDomain);
 				dailyActiveUsersData = await getHistoricalDailyUsers(
 					localStorage.token,
 					days,
 					updatedDomain
 				);
-=======
-				dailyActiveUsersData = await getHistoricalUsers(localStorage.token, days, updatedDomain);
->>>>>>> 483a4edb
 				dailyPromptsData = await getHistoricalPrompts(localStorage.token, days, updatedDomain);
 				dailyTokensData = await getHistoricalTokens(localStorage.token, days, updatedDomain);
 
@@ -325,7 +275,6 @@
 	// Initialize charts function
 	function initializeCharts() {
 		// Users chart - for both overview and users tabs
-<<<<<<< HEAD
 		if (activeTab === 'users' && dailyActiveUsersData.length > 0 && enrolledUsersData.length > 0) {
 			// Enrolled Users Chart
 			const enrolledChartId = 'userEnrollmentsOverTimeChart';
@@ -367,17 +316,6 @@
 					dailyActiveUsersChart.destroy();
 				}
 				dailyActiveUsersChart = new Chart(dailyCtx, {
-=======
-		if ((activeTab === 'users' || activeTab === 'overview') && dailyActiveUsersData.length > 0) {
-			const chartId = activeTab === 'overview' ? 'dailyActiveUsersChart' : 'usersOverTimeChart';
-			const canvas = document.getElementById(chartId);
-			const ctx = canvas?.getContext('2d');
-			if (ctx) {
-				if (dailyActiveUsersChart) {
-					dailyActiveUsersChart.destroy();
-				}
-				dailyActiveUsersChart = new Chart(ctx, {
->>>>>>> 483a4edb
 					type: 'line',
 					data: {
 						labels: dailyActiveUsersData.map((item) => item.date),
@@ -864,7 +802,6 @@
 				<div class="grid grid-cols-1 gap-6 mb-6">
 					<div class="bg-white shadow-lg rounded-lg p-4 dark:bg-gray-800">
 						<h5 class="text-lg font-semibold text-gray-800 dark:text-gray-200 mb-3">
-<<<<<<< HEAD
 							{$i18n.t('User Enrollments Over Time')}
 						</h5>
 						<div class="h-80">
@@ -875,8 +812,6 @@
 				<div class="grid grid-cols-1 gap-6 mb-6">
 					<div class="bg-white shadow-lg rounded-lg p-4 dark:bg-gray-800">
 						<h5 class="text-lg font-semibold text-gray-800 dark:text-gray-200 mb-3">
-=======
->>>>>>> 483a4edb
 							{$i18n.t('Daily Active Users Over Time')}
 						</h5>
 						<div class="h-80">
@@ -884,7 +819,6 @@
 						</div>
 					</div>
 				</div>
-<<<<<<< HEAD
 			</div>
 
 			<!-- Tab Content - Prompts -->
@@ -920,45 +854,7 @@
 					</div>
 				</div>
 			</div>
-
-=======
-			</div>
-
-			<!-- Tab Content - Prompts -->
-			<div class={`${activeTab === 'prompts' ? 'flex flex-col h-full' : 'hidden'}`}>
-				<div class="grid grid-cols-1 md:grid-cols-2 gap-6 mb-6 mt-6">
-					<div class="bg-white shadow-lg rounded-lg p-4 dark:bg-gray-800">
-						<h5 class="text-lg font-semibold text-gray-800 dark:text-gray-200 mb-3">
-							{$i18n.t('Total Prompts')}
-						</h5>
-						<h4 class="text-3xl font-bold text-green-700 dark:text-green-400">{totalPrompts}</h4>
-						<div class="text-sm text-gray-600 dark:text-gray-400 mt-2">
-							{$i18n.t('Total number of prompts submitted')}
-						</div>
-					</div>
-					<div class="bg-white shadow-lg rounded-lg p-4 dark:bg-gray-800">
-						<h5 class="text-lg font-semibold text-gray-800 dark:text-gray-200 mb-3">
-							{$i18n.t('Daily Prompts')}
-						</h5>
-						<h4 class="text-3xl font-bold text-green-700 dark:text-green-400">{dailyPrompts}</h4>
-						<div class="text-sm text-gray-600 dark:text-gray-400 mt-2">
-							{$i18n.t('Number of prompts sent in the last 24 hours')}
-						</div>
-					</div>
-				</div>
-				<div class="grid grid-cols-1 gap-6 mb-6">
-					<div class="bg-white shadow-lg rounded-lg p-4 dark:bg-gray-800">
-						<h5 class="text-lg font-semibold text-gray-800 dark:text-gray-200 mb-3">
-							{$i18n.t('Daily Prompts Over Time')}
-						</h5>
-						<div class="h-80">
-							<canvas id="promptsOverTimeChart"></canvas>
-						</div>
-					</div>
-				</div>
-			</div>
-
->>>>>>> 483a4edb
+      
 			<!-- Tab Content - Tokens -->
 			<div class={`${activeTab === 'tokens' ? 'flex flex-col h-full' : 'hidden'}`}>
 				<div class="grid grid-cols-1 md:grid-cols-2 gap-6 mb-6 mt-6">
