<script lang="ts">
	import { v4 as uuidv4 } from 'uuid';
	import { toast } from 'svelte-sonner';
	import mermaid from 'mermaid';
	import { PaneGroup, Pane, PaneResizer } from 'paneforge';

	import { getContext, onDestroy, onMount, tick } from 'svelte';
	const i18n: Writable<i18nType> = getContext('i18n');

	import { goto } from '$app/navigation';
	import { page } from '$app/stores';

	import { get, type Unsubscriber, type Writable } from 'svelte/store';
	import type { i18n as i18nType } from 'i18next';
	import { WEBUI_BASE_URL } from '$lib/constants';

	import {
		chatId,
		chats,
		config,
		type Model,
		models,
		tags as allTags,
		settings,
		showSidebar,
		WEBUI_NAME,
		banners,
		user,
		socket,
		showControls,
		showCallOverlay,
		currentChatPage,
		temporaryChatEnabled,
		mobile,
		showOverview,
		chatTitle,
		showArtifacts,
		tools
	} from '$lib/stores';
	import {
		convertMessagesToHistory,
		copyToClipboard,
		getMessageContentParts,
		createMessagesList,
		extractSentencesForAudio,
		promptTemplate,
		splitStream,
		sleep,
		removeDetails,
		getPromptVariables
	} from '$lib/utils';

	import { generateChatCompletion } from '$lib/apis/ollama';
	import {
		addTagById,
		createNewChat,
		deleteTagById,
		deleteTagsById,
		getAllTags,
		getChatById,
		getChatList,
		getTagsById,
		updateChatById
	} from '$lib/apis/chats';
	import { generateOpenAIChatCompletion } from '$lib/apis/openai';
	import { processWeb, processWebSearch, processYoutubeVideo } from '$lib/apis/retrieval';
	import { createOpenAITextStream } from '$lib/apis/streaming';
	import { queryMemory } from '$lib/apis/memories';
	import { getAndUpdateUserLocation, getUserSettings } from '$lib/apis/users';
	import {
		chatCompleted,
		generateQueries,
		chatAction,
		generateMoACompletion,
		stopTask
	} from '$lib/apis';
	import { getTools } from '$lib/apis/tools';

	import Banner from '../common/Banner.svelte';
	import MessageInput from '$lib/components/chat/MessageInput.svelte';
	import Messages from '$lib/components/chat/Messages.svelte';
	import Navbar from '$lib/components/chat/Navbar.svelte';
	import ChatControls from './ChatControls.svelte';
	import EventConfirmDialog from '../common/ConfirmDialog.svelte';
	import Placeholder from './Placeholder.svelte';
	import NotificationToast from '../NotificationToast.svelte';
	import Spinner from '../common/Spinner.svelte';
	import Footer from './Footer.svelte';

	export let chatIdProp = '';

	let loading = false;

	const eventTarget = new EventTarget();
	let controlPane;
	let controlPaneComponent;

	let autoScroll = true;
	let processing = '';
	let messagesContainerElement: HTMLDivElement;

	let navbarElement;

	let showEventConfirmation = false;
	let eventConfirmationTitle = '';
	let eventConfirmationMessage = '';
	let eventConfirmationInput = false;
	let eventConfirmationInputPlaceholder = '';
	let eventConfirmationInputValue = '';
	let eventCallback = null;

	let chatIdUnsubscriber: Unsubscriber | undefined;

	let selectedModels = [''];
	let atSelectedModel: Model | undefined;
	let selectedModelIds = [];
	$: selectedModelIds = atSelectedModel !== undefined ? [atSelectedModel.id] : selectedModels;

	let selectedToolIds = [];
	let imageGenerationEnabled = false;
	let webSearchEnabled = false;
	let codeInterpreterEnabled = false;
	let chat = null;
	let tags = [];

	let history = {
		messages: {},
		currentId: null
	};

	let taskId = null;

	// Chat Input
	let prompt = '';
	let chatFiles = [];
	let files = [];
	let params = {};

	$: if (chatIdProp) {
		(async () => {
			loading = true;
			console.log(chatIdProp);

			prompt = '';
			files = [];
			selectedToolIds = [];
			webSearchEnabled = false;
			imageGenerationEnabled = false;

			if (chatIdProp && (await loadChat())) {
				await tick();
				loading = false;

				if (localStorage.getItem(`chat-input-${chatIdProp}`)) {
					try {
						const input = JSON.parse(localStorage.getItem(`chat-input-${chatIdProp}`));

						prompt = input.prompt;
						files = input.files;
						selectedToolIds = input.selectedToolIds;
						webSearchEnabled = input.webSearchEnabled;
						imageGenerationEnabled = input.imageGenerationEnabled;
					} catch (e) {}
				}

				window.setTimeout(() => scrollToBottom(), 0);
				const chatInput = document.getElementById('chat-input');
				chatInput?.focus();
			} else {
				await goto('/');
			}
		})();
	}

	$: if (selectedModels && chatIdProp !== '') {
		saveSessionSelectedModels();
	}

	const saveSessionSelectedModels = () => {
		if (selectedModels.length === 0 || (selectedModels.length === 1 && selectedModels[0] === '')) {
			return;
		}
		sessionStorage.selectedModels = JSON.stringify(selectedModels);
		console.log('saveSessionSelectedModels', selectedModels, sessionStorage.selectedModels);
	};

	$: if (selectedModels) {
		setToolIds();
	}

	const setToolIds = async () => {
		if (!$tools) {
			tools.set(await getTools(localStorage.token));
		}

		if (selectedModels.length !== 1) {
			return;
		}
		const model = $models.find((m) => m.id === selectedModels[0]);
		if (model) {
			selectedToolIds = (model?.info?.meta?.toolIds ?? []).filter((id) =>
				$tools.find((t) => t.id === id)
			);
		}
	};

	const showMessage = async (message) => {
		const _chatId = JSON.parse(JSON.stringify($chatId));
		let _messageId = JSON.parse(JSON.stringify(message.id));

		let messageChildrenIds = history.messages[_messageId].childrenIds;

		while (messageChildrenIds.length !== 0) {
			_messageId = messageChildrenIds.at(-1);
			messageChildrenIds = history.messages[_messageId].childrenIds;
		}

		history.currentId = _messageId;

		await tick();
		await tick();
		await tick();

		const messageElement = document.getElementById(`message-${message.id}`);
		if (messageElement) {
			messageElement.scrollIntoView({ behavior: 'smooth' });
		}

		await tick();
		saveChatHandler(_chatId, history);
	};

	const chatEventHandler = async (event, cb) => {
		console.log(event);

		if (event.chat_id === $chatId) {
			await tick();
			let message = history.messages[event.message_id];

			if (message) {
				const type = event?.data?.type ?? null;
				const data = event?.data?.data ?? null;

				if (type === 'status') {
					if (message?.statusHistory) {
						message.statusHistory.push(data);
					} else {
						message.statusHistory = [data];
					}
				} else if (type === 'source' || type === 'citation') {
					if (data?.type === 'code_execution') {
						// Code execution; update existing code execution by ID, or add new one.
						if (!message?.code_executions) {
							message.code_executions = [];
						}

						const existingCodeExecutionIndex = message.code_executions.findIndex(
							(execution) => execution.id === data.id
						);

						if (existingCodeExecutionIndex !== -1) {
							message.code_executions[existingCodeExecutionIndex] = data;
						} else {
							message.code_executions.push(data);
						}

						message.code_executions = message.code_executions;
					} else {
						// Regular source.
						if (message?.sources) {
							message.sources.push(data);
						} else {
							message.sources = [data];
						}
					}
				} else if (type === 'chat:completion') {
					chatCompletionEventHandler(data, message, event.chat_id);
				} else if (type === 'chat:title') {
					chatTitle.set(data);
					currentChatPage.set(1);
					await chats.set(await getChatList(localStorage.token, $currentChatPage));
				} else if (type === 'chat:tags') {
					chat = await getChatById(localStorage.token, $chatId);
					allTags.set(await getAllTags(localStorage.token));
				} else if (type === 'message') {
					message.content += data.content;
				} else if (type === 'replace') {
					message.content = data.content;
				} else if (type === 'action') {
					if (data.action === 'continue') {
						const continueButton = document.getElementById('continue-response-button');

						if (continueButton) {
							continueButton.click();
						}
					}
				} else if (type === 'confirmation') {
					eventCallback = cb;

					eventConfirmationInput = false;
					showEventConfirmation = true;

					eventConfirmationTitle = data.title;
					eventConfirmationMessage = data.message;
				} else if (type === 'execute') {
					eventCallback = cb;

					try {
						// Use Function constructor to evaluate code in a safer way
						const asyncFunction = new Function(`return (async () => { ${data.code} })()`);
						const result = await asyncFunction(); // Await the result of the async function

						if (cb) {
							cb(result);
						}
					} catch (error) {
						console.error('Error executing code:', error);
					}
				} else if (type === 'input') {
					eventCallback = cb;

					eventConfirmationInput = true;
					showEventConfirmation = true;

					eventConfirmationTitle = data.title;
					eventConfirmationMessage = data.message;
					eventConfirmationInputPlaceholder = data.placeholder;
					eventConfirmationInputValue = data?.value ?? '';
				} else if (type === 'notification') {
					const toastType = data?.type ?? 'info';
					const toastContent = data?.content ?? '';

					if (toastType === 'success') {
						toast.success(toastContent);
					} else if (toastType === 'error') {
						toast.error(toastContent);
					} else if (toastType === 'warning') {
						toast.warning(toastContent);
					} else {
						toast.info(toastContent);
					}
				} else {
					console.log('Unknown message type', data);
				}

				history.messages[event.message_id] = message;
			}
		}
	};

	const onMessageHandler = async (event: {
		origin: string;
		data: { type: string; text: string };
	}) => {
		if (event.origin !== window.origin) {
			return;
		}

		// Replace with your iframe's origin
		if (event.data.type === 'input:prompt') {
			console.debug(event.data.text);

			const inputElement = document.getElementById('chat-input');

			if (inputElement) {
				prompt = event.data.text;
				inputElement.focus();
			}
		}

		if (event.data.type === 'action:submit') {
			console.debug(event.data.text);

			if (prompt !== '') {
				await tick();
				submitPrompt(prompt);
			}
		}

		if (event.data.type === 'input:prompt:submit') {
			console.debug(event.data.text);

			if (prompt !== '') {
				await tick();
				submitPrompt(event.data.text);
			}
		}
	};

	onMount(async () => {
		console.log('mounted');
		window.addEventListener('message', onMessageHandler);
		$socket?.on('chat-events', chatEventHandler);

		if (!$chatId) {
			chatIdUnsubscriber = chatId.subscribe(async (value) => {
				if (!value) {
					await initNewChat();
				}
			});
		} else {
			if ($temporaryChatEnabled) {
				await goto('/');
			}
		}

		if (localStorage.getItem(`chat-input-${chatIdProp}`)) {
			try {
				const input = JSON.parse(localStorage.getItem(`chat-input-${chatIdProp}`));
				prompt = input.prompt;
				files = input.files;
				selectedToolIds = input.selectedToolIds;
				webSearchEnabled = input.webSearchEnabled;
				imageGenerationEnabled = input.imageGenerationEnabled;
			} catch (e) {
				prompt = '';
				files = [];
				selectedToolIds = [];
				webSearchEnabled = false;
				imageGenerationEnabled = false;
			}
		}

		showControls.subscribe(async (value) => {
			if (controlPane && !$mobile) {
				try {
					if (value) {
						controlPaneComponent.openPane();
					} else {
						controlPane.collapse();
					}
				} catch (e) {
					// ignore
				}
			}

			if (!value) {
				showCallOverlay.set(false);
				showOverview.set(false);
				showArtifacts.set(false);
			}
		});

		const chatInput = document.getElementById('chat-input');
		chatInput?.focus();

		chats.subscribe(() => {});
	});

	onDestroy(() => {
		chatIdUnsubscriber?.();
		window.removeEventListener('message', onMessageHandler);
		$socket?.off('chat-events', chatEventHandler);
	});

	// File upload functions

	const uploadGoogleDriveFile = async (fileData) => {
		console.log('Starting uploadGoogleDriveFile with:', {
			id: fileData.id,
			name: fileData.name,
			url: fileData.url,
			headers: {
				Authorization: `Bearer ${token}`
			}
		});

		// Validate input
		if (!fileData?.id || !fileData?.name || !fileData?.url || !fileData?.headers?.Authorization) {
			throw new Error('Invalid file data provided');
		}

		const tempItemId = uuidv4();
		const fileItem = {
			type: 'file',
			file: '',
			id: null,
			url: fileData.url,
			name: fileData.name,
			collection_name: '',
			status: 'uploading',
			error: '',
			itemId: tempItemId,
			size: 0
		};

		try {
			files = [...files, fileItem];
			console.log('Processing web file with URL:', fileData.url);

			// Configure fetch options with proper headers
			const fetchOptions = {
				headers: {
					Authorization: fileData.headers.Authorization,
					Accept: '*/*'
				},
				method: 'GET'
			};

			// Attempt to fetch the file
			console.log('Fetching file content from Google Drive...');
			const fileResponse = await fetch(fileData.url, fetchOptions);

			if (!fileResponse.ok) {
				const errorText = await fileResponse.text();
				throw new Error(`Failed to fetch file (${fileResponse.status}): ${errorText}`);
			}

			// Get content type from response
			const contentType = fileResponse.headers.get('content-type') || 'application/octet-stream';
			console.log('Response received with content-type:', contentType);

			// Convert response to blob
			console.log('Converting response to blob...');
			const fileBlob = await fileResponse.blob();

			if (fileBlob.size === 0) {
				throw new Error('Retrieved file is empty');
			}

			console.log('Blob created:', {
				size: fileBlob.size,
				type: fileBlob.type || contentType
			});

			// Create File object with proper MIME type
			const file = new File([fileBlob], fileData.name, {
				type: fileBlob.type || contentType
			});

			console.log('File object created:', {
				name: file.name,
				size: file.size,
				type: file.type
			});

			if (file.size === 0) {
				throw new Error('Created file is empty');
			}

			// Upload file to server
			console.log('Uploading file to server...');
			const uploadedFile = await uploadFile(localStorage.token, file);

			if (!uploadedFile) {
				throw new Error('Server returned null response for file upload');
			}

			console.log('File uploaded successfully:', uploadedFile);

			// Update file item with upload results
			fileItem.status = 'uploaded';
			fileItem.file = uploadedFile;
			fileItem.id = uploadedFile.id;
			fileItem.size = file.size;
			fileItem.collection_name = uploadedFile?.meta?.collection_name;
			fileItem.url = `${WEBUI_API_BASE_URL}/files/${uploadedFile.id}`;

			files = files;
			toast.success($i18n.t('File uploaded successfully'));
		} catch (e) {
			console.error('Error uploading file:', e);
			files = files.filter((f) => f.itemId !== tempItemId);
			toast.error(
				$i18n.t('Error uploading file: {{error}}', {
					error: e.message || 'Unknown error'
				})
			);
		}
	};

	const uploadWeb = async (url) => {
		console.log(url);

		const fileItem = {
			type: 'doc',
			name: url,
			collection_name: '',
			status: 'uploading',
			url: url,
			error: ''
		};

		try {
			files = [...files, fileItem];
			const res = await processWeb(localStorage.token, '', url);

			if (res) {
				fileItem.status = 'uploaded';
				fileItem.collection_name = res.collection_name;
				fileItem.file = {
					...res.file,
					...fileItem.file
				};

				files = files;
			}
		} catch (e) {
			// Remove the failed doc from the files array
			files = files.filter((f) => f.name !== url);
			toast.error(JSON.stringify(e));
		}
	};

	const uploadYoutubeTranscription = async (url) => {
		console.log(url);

		const fileItem = {
			type: 'doc',
			name: url,
			collection_name: '',
			status: 'uploading',
			context: 'full',
			url: url,
			error: ''
		};

		try {
			files = [...files, fileItem];
			const res = await processYoutubeVideo(localStorage.token, url);

			if (res) {
				fileItem.status = 'uploaded';
				fileItem.collection_name = res.collection_name;
				fileItem.file = {
					...res.file,
					...fileItem.file
				};
				files = files;
			}
		} catch (e) {
			// Remove the failed doc from the files array
			files = files.filter((f) => f.name !== url);
			toast.error(`${e}`);
		}
	};

	//////////////////////////
	// Web functions
	//////////////////////////

	const initNewChat = async () => {
		console.log('initNewChat - starting selectedModels:', selectedModels);

		if ($page.url.searchParams.get('models')) {
			selectedModels = $page.url.searchParams.get('models')?.split(',');
		} else if ($page.url.searchParams.get('model')) {
			const urlModels = $page.url.searchParams.get('model')?.split(',');

			if (urlModels.length === 1) {
				const m = $models.find((m) => m.id === urlModels[0]);
				if (!m) {
					const modelSelectorButton = document.getElementById('model-selector-0-button');
					if (modelSelectorButton) {
						modelSelectorButton.click();
						await tick();

						const modelSelectorInput = document.getElementById('model-search-input');
						if (modelSelectorInput) {
							modelSelectorInput.focus();
							modelSelectorInput.value = urlModels[0];
							modelSelectorInput.dispatchEvent(new Event('input'));
						}
					}
				} else {
					selectedModels = urlModels;
				}
			} else {
				selectedModels = urlModels;
			}
		} else {
			if (sessionStorage.selectedModels) {
				selectedModels = JSON.parse(sessionStorage.selectedModels);
				sessionStorage.removeItem('selectedModels');
			} else if ($settings?.models && $settings.models.length > 0) {
				// Check if the model from settings exists in available models
				const validModel = $settings.models.find((modelId) =>
					$models.some((m) => m.id === modelId)
				);
				if (validModel) {
					selectedModels = [$settings.models[0]];
					console.log('Using model from settings:', selectedModels);
				}
			} else if ($config?.default_models) {
				selectedModels = $config.default_models.split(',');
			}
		}

		// Ensure we have valid models
		selectedModels = selectedModels.filter((modelId) => $models.some((m) => m.id === modelId));

		// If no valid models selected, use first available model
		if (selectedModels.length === 0 || (selectedModels.length === 1 && selectedModels[0] === '')) {
			if ($models.length > 0) {
				selectedModels = [$models[0].id];
				console.log('Using first available model:', selectedModels);
			} else {
				selectedModels = [''];
				console.error('No models available!');
			}
		}

		console.log('initNewChat - final selectedModels:', selectedModels);

		await showControls.set(false);
		await showCallOverlay.set(false);
		await showOverview.set(false);
		await showArtifacts.set(false);

		if ($page.url.pathname.includes('/c/')) {
			window.history.replaceState(history.state, '', `/`);
		}

		autoScroll = true;

		await chatId.set('');
		await chatTitle.set('');

		history = {
			messages: {},
			currentId: null
		};

		chatFiles = [];
		params = {};

		if ($page.url.searchParams.get('youtube')) {
			uploadYoutubeTranscription(
				`https://www.youtube.com/watch?v=${$page.url.searchParams.get('youtube')}`
			);
		}
		if ($page.url.searchParams.get('web-search') === 'true') {
			webSearchEnabled = true;
		}

		if ($page.url.searchParams.get('image-generation') === 'true') {
			imageGenerationEnabled = true;
		}

		if ($page.url.searchParams.get('tools')) {
			selectedToolIds = $page.url.searchParams
				.get('tools')
				?.split(',')
				.map((id) => id.trim())
				.filter((id) => id);
		} else if ($page.url.searchParams.get('tool-ids')) {
			selectedToolIds = $page.url.searchParams
				.get('tool-ids')
				?.split(',')
				.map((id) => id.trim())
				.filter((id) => id);
		}

		if ($page.url.searchParams.get('call') === 'true') {
			showCallOverlay.set(true);
			showControls.set(true);
		}

		if ($page.url.searchParams.get('q')) {
			prompt = $page.url.searchParams.get('q') ?? '';

			if (prompt) {
				await tick();
				submitPrompt(prompt);
			}
		}

		selectedModels = selectedModels.map((modelId) =>
			$models.map((m) => m.id).includes(modelId) ? modelId : ''
		);

		const userSettings = await getUserSettings(localStorage.token);

		if (userSettings) {
			settings.set(userSettings.ui);
		} else {
			settings.set(JSON.parse(localStorage.getItem('settings') ?? '{}'));
		}

		const chatInput = document.getElementById('chat-input');
		setTimeout(() => chatInput?.focus(), 0);
	};

	const loadChat = async () => {
		chatId.set(chatIdProp);
		chat = await getChatById(localStorage.token, $chatId).catch(async (error) => {
			await goto('/');
			return null;
		});

		if (chat) {
			tags = await getTagsById(localStorage.token, $chatId).catch(async (error) => {
				return [];
			});

			const chatContent = chat.chat;

			if (chatContent) {
				console.log(chatContent);

				selectedModels =
					(chatContent?.models ?? undefined) !== undefined
						? chatContent.models
						: [chatContent.models ?? ''];
				history =
					(chatContent?.history ?? undefined) !== undefined
						? chatContent.history
						: convertMessagesToHistory(chatContent.messages);

				chatTitle.set(chatContent.title);

				const userSettings = await getUserSettings(localStorage.token);

				if (userSettings) {
					await settings.set(userSettings.ui);
				} else {
					await settings.set(JSON.parse(localStorage.getItem('settings') ?? '{}'));
				}

				params = chatContent?.params ?? {};
				chatFiles = chatContent?.files ?? [];

				autoScroll = true;
				await tick();

				if (history.currentId) {
					history.messages[history.currentId].done = true;
				}
				await tick();

				return true;
			} else {
				return null;
			}
		}
	};

	const scrollToBottom = async () => {
		await tick();
		if (messagesContainerElement) {
			messagesContainerElement.scrollTop = messagesContainerElement.scrollHeight;
		}
	};
	const chatCompletedHandler = async (chatId, modelId, responseMessageId, messages) => {
		const res = await chatCompleted(localStorage.token, {
			model: modelId,
			messages: messages.map((m) => ({
				id: m.id,
				role: m.role,
				content: m.content,
				info: m.info ? m.info : undefined,
				timestamp: m.timestamp,
				...(m.sources ? { sources: m.sources } : {})
			})),
			model_item: $models.find((m) => m.id === modelId),
			chat_id: chatId,
			session_id: $socket?.id,
			id: responseMessageId
		}).catch((error) => {
			toast.error(`${error}`);
			messages.at(-1).error = { content: error };

			return null;
		});

		if (res !== null && res.messages) {
			// Update chat history with the new messages
			for (const message of res.messages) {
				if (message?.id) {
					// Add null check for message and message.id
					history.messages[message.id] = {
						...history.messages[message.id],
						...(history.messages[message.id].content !== message.content
							? { originalContent: history.messages[message.id].content }
							: {}),
						...message
					};
				}
			}
		}

		await tick();

		if ($chatId == chatId) {
			if (!$temporaryChatEnabled) {
				chat = await updateChatById(localStorage.token, chatId, {
					models: selectedModels,
					messages: messages,
					history: history,
					params: params,
					files: chatFiles
				});

				currentChatPage.set(1);
				await chats.set(await getChatList(localStorage.token, $currentChatPage));
			}
		}
	};

	const chatActionHandler = async (chatId, actionId, modelId, responseMessageId, event = null) => {
		const messages = createMessagesList(history, responseMessageId);

		const res = await chatAction(localStorage.token, actionId, {
			model: modelId,
			messages: messages.map((m) => ({
				id: m.id,
				role: m.role,
				content: m.content,
				info: m.info ? m.info : undefined,
				timestamp: m.timestamp,
				...(m.sources ? { sources: m.sources } : {})
			})),
			...(event ? { event: event } : {}),
			model_item: $models.find((m) => m.id === modelId),
			chat_id: chatId,
			session_id: $socket?.id,
			id: responseMessageId
		}).catch((error) => {
			toast.error(`${error}`);
			messages.at(-1).error = { content: error };
			return null;
		});

		if (res !== null && res.messages) {
			// Update chat history with the new messages
			for (const message of res.messages) {
				history.messages[message.id] = {
					...history.messages[message.id],
					...(history.messages[message.id].content !== message.content
						? { originalContent: history.messages[message.id].content }
						: {}),
					...message
				};
			}
		}

		if ($chatId == chatId) {
			if (!$temporaryChatEnabled) {
				chat = await updateChatById(localStorage.token, chatId, {
					models: selectedModels,
					messages: messages,
					history: history,
					params: params,
					files: chatFiles
				});

				currentChatPage.set(1);
				await chats.set(await getChatList(localStorage.token, $currentChatPage));
			}
		}
	};

	const getChatEventEmitter = async (modelId: string, chatId: string = '') => {
		return setInterval(() => {
			$socket?.emit('usage', {
				action: 'chat',
				model: modelId,
				chat_id: chatId
			});
		}, 1000);
	};

	const createMessagePair = async (userPrompt) => {
		prompt = '';
		if (selectedModels.length === 0) {
			toast.error($i18n.t('Model not selected'));
		} else {
			const modelId = selectedModels[0];
			const model = $models.filter((m) => m.id === modelId).at(0);

			const messages = createMessagesList(history, history.currentId);
			const parentMessage = messages.length !== 0 ? messages.at(-1) : null;

			const userMessageId = uuidv4();
			const responseMessageId = uuidv4();

			const userMessage = {
				id: userMessageId,
				parentId: parentMessage ? parentMessage.id : null,
				childrenIds: [responseMessageId],
				role: 'user',
				content: userPrompt ? userPrompt : `[PROMPT] ${userMessageId}`,
				timestamp: Math.floor(Date.now() / 1000)
			};

			const responseMessage = {
				id: responseMessageId,
				parentId: userMessageId,
				childrenIds: [],
				role: 'assistant',
				content: `[RESPONSE] ${responseMessageId}`,
				done: true,

				model: modelId,
				modelName: model.name ?? model.id,
				modelIdx: 0,
				timestamp: Math.floor(Date.now() / 1000)
			};

			if (parentMessage) {
				parentMessage.childrenIds.push(userMessageId);
				history.messages[parentMessage.id] = parentMessage;
			}
			history.messages[userMessageId] = userMessage;
			history.messages[responseMessageId] = responseMessage;

			history.currentId = responseMessageId;

			await tick();

			if (autoScroll) {
				scrollToBottom();
			}

			if (messages.length === 0) {
				await initChatHandler(history);
			} else {
				await saveChatHandler($chatId, history);
			}
		}
	};

	const addMessages = async ({ modelId, parentId, messages }) => {
		const model = $models.filter((m) => m.id === modelId).at(0);

		let parentMessage = history.messages[parentId];
		let currentParentId = parentMessage ? parentMessage.id : null;
		for (const message of messages) {
			let messageId = uuidv4();

			if (message.role === 'user') {
				const userMessage = {
					id: messageId,
					parentId: currentParentId,
					childrenIds: [],
					timestamp: Math.floor(Date.now() / 1000),
					...message
				};

				if (parentMessage) {
					parentMessage.childrenIds.push(messageId);
					history.messages[parentMessage.id] = parentMessage;
				}

				history.messages[messageId] = userMessage;
				parentMessage = userMessage;
				currentParentId = messageId;
			} else {
				const responseMessage = {
					id: messageId,
					parentId: currentParentId,
					childrenIds: [],
					done: true,
					model: model.id,
					modelName: model.name ?? model.id,
					modelIdx: 0,
					timestamp: Math.floor(Date.now() / 1000),
					...message
				};

				if (parentMessage) {
					parentMessage.childrenIds.push(messageId);
					history.messages[parentMessage.id] = parentMessage;
				}

				history.messages[messageId] = responseMessage;
				parentMessage = responseMessage;
				currentParentId = messageId;
			}
		}

		history.currentId = currentParentId;
		await tick();

		if (autoScroll) {
			scrollToBottom();
		}

		if (messages.length === 0) {
			await initChatHandler(history);
		} else {
			await saveChatHandler($chatId, history);
		}
	};

	const chatCompletionEventHandler = async (data, message, chatId) => {
		const { id, done, choices, content, sources, selected_model_id, error, usage } = data;

		if (error) {
			await handleOpenAIError(error, message);
		}

		if (sources) {
			message.sources = sources;
		}

		if (choices) {
			if (choices[0]?.message?.content) {
				// Non-stream response
				message.content += choices[0]?.message?.content;
			} else {
				// Stream response
				let value = choices[0]?.delta?.content ?? '';
				if (message.content == '' && value == '\n') {
					console.log('Empty response');
				} else {
					message.content += value;

					if (navigator.vibrate && ($settings?.hapticFeedback ?? false)) {
						navigator.vibrate(5);
					}

					// Emit chat event for TTS
					const messageContentParts = getMessageContentParts(
						message.content,
						$config?.audio?.tts?.split_on ?? 'punctuation'
					);
					messageContentParts.pop();

					// dispatch only last sentence and make sure it hasn't been dispatched before
					if (
						messageContentParts.length > 0 &&
						messageContentParts[messageContentParts.length - 1] !== message.lastSentence
					) {
						message.lastSentence = messageContentParts[messageContentParts.length - 1];
						eventTarget.dispatchEvent(
							new CustomEvent('chat', {
								detail: {
									id: message.id,
									content: messageContentParts[messageContentParts.length - 1]
								}
							})
						);
					}
				}
			}
		}

		if (content) {
			// REALTIME_CHAT_SAVE is disabled
			message.content = content;

			if (navigator.vibrate && ($settings?.hapticFeedback ?? false)) {
				navigator.vibrate(5);
			}

			// Emit chat event for TTS
			const messageContentParts = getMessageContentParts(
				message.content,
				$config?.audio?.tts?.split_on ?? 'punctuation'
			);
			messageContentParts.pop();

			// dispatch only last sentence and make sure it hasn't been dispatched before
			if (
				messageContentParts.length > 0 &&
				messageContentParts[messageContentParts.length - 1] !== message.lastSentence
			) {
				message.lastSentence = messageContentParts[messageContentParts.length - 1];
				eventTarget.dispatchEvent(
					new CustomEvent('chat', {
						detail: {
							id: message.id,
							content: messageContentParts[messageContentParts.length - 1]
						}
					})
				);
			}
		}

		if (selected_model_id) {
			message.selectedModelId = selected_model_id;
			message.arena = true;
		}

		if (usage) {
			message.usage = usage;
		}

		history.messages[message.id] = message;

		if (done) {
			message.done = true;

			if ($settings.responseAutoCopy) {
				copyToClipboard(message.content);
			}

			if ($settings.responseAutoPlayback && !$showCallOverlay) {
				await tick();
				document.getElementById(`speak-button-${message.id}`)?.click();
			}

			// Emit chat event for TTS
			let lastMessageContentPart =
				getMessageContentParts(message.content, $config?.audio?.tts?.split_on ?? 'punctuation')?.at(
					-1
				) ?? '';
			if (lastMessageContentPart) {
				eventTarget.dispatchEvent(
					new CustomEvent('chat', {
						detail: { id: message.id, content: lastMessageContentPart }
					})
				);
			}
			eventTarget.dispatchEvent(
				new CustomEvent('chat:finish', {
					detail: {
						id: message.id,
						content: message.content
					}
				})
			);

			history.messages[message.id] = message;
			await chatCompletedHandler(
				chatId,
				message.model,
				message.id,
				createMessagesList(history, message.id)
			);
		}

		console.log(data);
		if (autoScroll) {
			scrollToBottom();
		}
	};

	//////////////////////////
	// Chat functions
	//////////////////////////

	const submitPrompt = async (userPrompt, { _raw = false } = {}) => {
		console.log('submitPrompt', userPrompt, $chatId);

		const messages = createMessagesList(history, history.currentId);
		const _selectedModels = selectedModels.map((modelId) =>
			$models.map((m) => m.id).includes(modelId) ? modelId : ''
		);
		if (JSON.stringify(selectedModels) !== JSON.stringify(_selectedModels)) {
			selectedModels = _selectedModels;
		}

		if (userPrompt === '' && files.length === 0) {
			toast.error($i18n.t('Please enter a prompt'));
			return;
		}
		if (selectedModels.includes('')) {
			toast.error($i18n.t('Model not selected'));
			return;
		}

		if (messages.length != 0 && messages.at(-1).done != true) {
			// Response not done
			return;
		}
		if (messages.length != 0 && messages.at(-1).error && !messages.at(-1).content) {
			// Error in response
			toast.error($i18n.t(`Oops! There was an error in the previous response.`));
			return;
		}
		if (
			files.length > 0 &&
			files.filter((file) => file.type !== 'image' && file.status === 'uploading').length > 0
		) {
			toast.error(
				$i18n.t(`Oops! There are files still uploading. Please wait for the upload to complete.`)
			);
			return;
		}
		if (
			($config?.file?.max_count ?? null) !== null &&
			files.length + chatFiles.length > $config?.file?.max_count
		) {
			toast.error(
				$i18n.t(`You can only chat with a maximum of {{maxCount}} file(s) at a time.`, {
					maxCount: $config?.file?.max_count
				})
			);
			return;
		}

		prompt = '';

		// Reset chat input textarea
		const chatInputElement = document.getElementById('chat-input');

		if (chatInputElement) {
			chatInputElement.style.height = '';
		}

		const _files = JSON.parse(JSON.stringify(files));
		chatFiles.push(..._files.filter((item) => ['doc', 'file', 'collection'].includes(item.type)));
		chatFiles = chatFiles.filter(
			// Remove duplicates
			(item, index, array) =>
				array.findIndex((i) => JSON.stringify(i) === JSON.stringify(item)) === index
		);

		files = [];
		prompt = '';

		// Create user message
		let userMessageId = uuidv4();
		let userMessage = {
			id: userMessageId,
			parentId: messages.length !== 0 ? messages.at(-1).id : null,
			childrenIds: [],
			role: 'user',
			content: userPrompt,
			files: _files.length > 0 ? _files : undefined,
			timestamp: Math.floor(Date.now() / 1000), // Unix epoch
			models: selectedModels
		};

		// Add message to history and Set currentId to messageId
		history.messages[userMessageId] = userMessage;
		history.currentId = userMessageId;

		// Append messageId to childrenIds of parent message
		if (messages.length !== 0) {
			history.messages[messages.at(-1).id].childrenIds.push(userMessageId);
		}

		// focus on chat input
		const chatInput = document.getElementById('chat-input');
		chatInput?.focus();

		saveSessionSelectedModels();

		await sendPrompt(history, userPrompt, userMessageId, { newChat: true });
	};

	const sendPrompt = async (
		_history,
		prompt: string,
		parentId: string,
		{ modelId = null, modelIdx = null, newChat = false } = {}
	) => {
		let _chatId = JSON.parse(JSON.stringify($chatId));
		_history = JSON.parse(JSON.stringify(_history));

		const responseMessageIds: Record<PropertyKey, string> = {};
		// If modelId is provided, use it, else use selected model
		let selectedModelIds = modelId
			? [modelId]
			: atSelectedModel !== undefined
				? [atSelectedModel.id]
				: selectedModels;

		// Create response messages for each selected model
		for (const [_modelIdx, modelId] of selectedModelIds.entries()) {
			const model = $models.filter((m) => m.id === modelId).at(0);

			if (model) {
				let responseMessageId = uuidv4();
				let responseMessage = {
					parentId: parentId,
					id: responseMessageId,
					childrenIds: [],
					role: 'assistant',
					content: '',
					model: model.id,
					modelName: model.name ?? model.id,
					modelIdx: modelIdx ? modelIdx : _modelIdx,
					userContext: null,
					timestamp: Math.floor(Date.now() / 1000) // Unix epoch
				};

				// Add message to history and Set currentId to messageId
				history.messages[responseMessageId] = responseMessage;
				history.currentId = responseMessageId;

				// Append messageId to childrenIds of parent message
				if (parentId !== null && history.messages[parentId]) {
					// Add null check before accessing childrenIds
					history.messages[parentId].childrenIds = [
						...history.messages[parentId].childrenIds,
						responseMessageId
					];
				}

				responseMessageIds[`${modelId}-${modelIdx ? modelIdx : _modelIdx}`] = responseMessageId;
			}
		}
		history = history;

		// Create new chat if newChat is true and first user message
		if (newChat && _history.messages[_history.currentId].parentId === null) {
			_chatId = await initChatHandler(_history);
		}

		await tick();

		_history = JSON.parse(JSON.stringify(history));
		// Save chat after all messages have been created
		await saveChatHandler(_chatId, _history);

		await Promise.all(
			selectedModelIds.map(async (modelId, _modelIdx) => {
				console.log('modelId', modelId);
				const model = $models.filter((m) => m.id === modelId).at(0);

				if (model) {
					const messages = createMessagesList(_history, parentId);
					// If there are image files, check if model is vision capable
					const hasImages = messages.some((message) =>
						message.files?.some((file) => file.type === 'image')
					);

					if (hasImages && !(model.info?.meta?.capabilities?.vision ?? true)) {
						toast.error(
							$i18n.t('Model {{modelName}} is not vision capable', {
								modelName: model.name ?? model.id
							})
						);
					}

					let responseMessageId =
						responseMessageIds[`${modelId}-${modelIdx ? modelIdx : _modelIdx}`];
					let responseMessage = _history.messages[responseMessageId];

					let userContext = null;
					if ($settings?.memory ?? false) {
						if (userContext === null) {
							const res = await queryMemory(localStorage.token, prompt).catch((error) => {
								toast.error(`${error}`);
								return null;
							});
							if (res) {
								if (res.documents[0].length > 0) {
									userContext = res.documents[0].reduce((acc, doc, index) => {
										const createdAtTimestamp = res.metadatas[0][index].created_at;
										const createdAtDate = new Date(createdAtTimestamp * 1000)
											.toISOString()
											.split('T')[0];
										return `${acc}${index + 1}. [${createdAtDate}]. ${doc}\n`;
									}, '');
								}

								console.log(userContext);
							}
						}
					}
					responseMessage.userContext = userContext;

					const chatEventEmitter = await getChatEventEmitter(model.id, _chatId);

					scrollToBottom();
					await sendPromptSocket(_history, model, responseMessageId, _chatId);

					if (chatEventEmitter) clearInterval(chatEventEmitter);
				} else {
					toast.error($i18n.t(`Model {{modelId}} not found`, { modelId }));
				}
			})
		);

		currentChatPage.set(1);
		chats.set(await getChatList(localStorage.token, $currentChatPage));
	};

	const sendPromptSocket = async (_history, model, responseMessageId, _chatId) => {
		const responseMessage = _history.messages[responseMessageId];
		const userMessage = _history.messages[responseMessage.parentId];

		let files = JSON.parse(JSON.stringify(chatFiles));
		files.push(
			...(userMessage?.files ?? []).filter((item) =>
				['doc', 'file', 'collection'].includes(item.type)
			),
			...(responseMessage?.files ?? []).filter((item) => ['web_search_results'].includes(item.type))
		);
		// Remove duplicates
		files = files.filter(
			(item, index, array) =>
				array.findIndex((i) => JSON.stringify(i) === JSON.stringify(item)) === index
		);

		scrollToBottom();
		eventTarget.dispatchEvent(
			new CustomEvent('chat:start', {
				detail: {
					id: responseMessageId
				}
			})
		);
		await tick();

		const stream =
			model?.info?.params?.stream_response ??
			$settings?.params?.stream_response ??
			params?.stream_response ??
			true;

		let messages = [
			params?.system || $settings.system || (responseMessage?.userContext ?? null)
				? {
						role: 'system',
						content: `${promptTemplate(
							params?.system ?? $settings?.system ?? '',
							$user.name,
							$settings?.userLocation
								? await getAndUpdateUserLocation(localStorage.token)
								: undefined
						)}${
							(responseMessage?.userContext ?? null)
								? `\n\nUser Context:\n${responseMessage?.userContext ?? ''}`
								: ''
						}`
					}
				: undefined,
			...createMessagesList(_history, responseMessageId).map((message) => ({
				...message,
				content: removeDetails(message.content, ['reasoning', 'code_interpreter'])
			}))
		].filter((message) => message);

		messages = messages
			.map((message, idx, arr) => ({
				role: message.role,
				...((message.files?.filter((file) => file.type === 'image').length > 0 ?? false) &&
				message.role === 'user'
					? {
							content: [
								{
									type: 'text',
									text: message?.merged?.content ?? message.content
								},
								...message.files
									.filter((file) => file.type === 'image')
									.map((file) => ({
										type: 'image_url',
										image_url: {
											url: file.url
										}
									}))
							]
						}
					: {
							content: message?.merged?.content ?? message.content
						})
			}))
			.filter((message) => message?.role === 'user' || message?.content?.trim());

		const res = await generateOpenAIChatCompletion(
			localStorage.token,
			{
				stream: stream,
				model: model.id,
				messages: messages,
				params: {
					...$settings?.params,
					...params,

					format: $settings.requestFormat ?? undefined,
					keep_alive: $settings.keepAlive ?? undefined,
					stop:
						(params?.stop ?? $settings?.params?.stop ?? undefined)
							? (params?.stop.split(',').map((token) => token.trim()) ?? $settings.params.stop).map(
									(str) => decodeURIComponent(JSON.parse('"' + str.replace(/\"/g, '\\"') + '"'))
								)
							: undefined
				},

				files: (files?.length ?? 0) > 0 ? files : undefined,
				tool_ids: selectedToolIds.length > 0 ? selectedToolIds : undefined,

				features: {
					image_generation:
						$config?.features?.enable_image_generation &&
						($user.role === 'admin' || $user?.permissions?.features?.image_generation)
							? imageGenerationEnabled
							: false,
					code_interpreter:
						$config?.features?.enable_code_interpreter &&
						($user.role === 'admin' || $user?.permissions?.features?.code_interpreter)
							? codeInterpreterEnabled
							: false,
					web_search:
						$config?.features?.enable_web_search &&
						($user.role === 'admin' || $user?.permissions?.features?.web_search)
							? webSearchEnabled || ($settings?.webSearch ?? false) === 'always'
							: false
				},
				variables: {
					...getPromptVariables(
						$user.name,
						$settings?.userLocation ? await getAndUpdateUserLocation(localStorage.token) : undefined
					)
				},
				model_item: $models.find((m) => m.id === model.id),

				session_id: $socket?.id,
				chat_id: $chatId,
				id: responseMessageId,

				...(!$temporaryChatEnabled &&
				(messages.length == 1 ||
					(messages.length == 2 &&
						messages.at(0)?.role === 'system' &&
						messages.at(1)?.role === 'user')) &&
				(selectedModels[0] === model.id || atSelectedModel !== undefined)
					? {
							background_tasks: {
								title_generation: $settings?.title?.auto ?? true,
								tags_generation: $settings?.autoTags ?? true
							}
						}
					: {}),

				...(stream && (model.info?.meta?.capabilities?.usage ?? false)
					? {
							stream_options: {
								include_usage: true
							}
						}
					: {})
			},
			`${WEBUI_BASE_URL}/api`
		).catch((error) => {
			toast.error(`${error}`);

			responseMessage.error = {
				content: error
			};
			responseMessage.done = true;

			history.messages[responseMessageId] = responseMessage;
			history.currentId = responseMessageId;
			return null;
		});

		console.log(res);

		if (res) {
			taskId = res.task_id;
		}

		await tick();
		scrollToBottom();
	};

	const handleOpenAIError = async (error, responseMessage) => {
		let errorMessage = '';
		let innerError;

		if (error) {
			innerError = error;
		}

		console.error(innerError);
		if ('detail' in innerError) {
			toast.error(innerError.detail);
			errorMessage = innerError.detail;
		} else if ('error' in innerError) {
			if ('message' in innerError.error) {
				toast.error(innerError.error.message);
				errorMessage = innerError.error.message;
			} else {
				toast.error(innerError.error);
				errorMessage = innerError.error;
			}
		} else if ('message' in innerError) {
			toast.error(innerError.message);
			errorMessage = innerError.message;
		}

		responseMessage.error = {
			content: $i18n.t(`Uh-oh! There was an issue with the response.`) + '\n' + errorMessage
		};
		responseMessage.done = true;

		if (responseMessage.statusHistory) {
			responseMessage.statusHistory = responseMessage.statusHistory.filter(
				(status) => status.action !== 'knowledge_search'
			);
		}

		history.messages[responseMessage.id] = responseMessage;
	};

	const stopResponse = () => {
		if (taskId) {
			const res = stopTask(localStorage.token, taskId).catch((error) => {
				return null;
			});

			if (res) {
				taskId = null;

				const responseMessage = history.messages[history.currentId];
				responseMessage.done = true;

				history.messages[history.currentId] = responseMessage;

				if (autoScroll) {
					scrollToBottom();
				}
			}
		}
	};

	const submitMessage = async (parentId, prompt) => {
		let userPrompt = prompt;
		let userMessageId = uuidv4();

		let userMessage = {
			id: userMessageId,
			parentId: parentId,
			childrenIds: [],
			role: 'user',
			content: userPrompt,
			models: selectedModels
		};

		if (parentId !== null) {
			history.messages[parentId].childrenIds = [
				...history.messages[parentId].childrenIds,
				userMessageId
			];
		}

		history.messages[userMessageId] = userMessage;
		history.currentId = userMessageId;

		await tick();
		await sendPrompt(history, userPrompt, userMessageId);
	};

	const regenerateResponse = async (message) => {
		console.log('regenerateResponse');

		if (history.currentId) {
			let userMessage = history.messages[message.parentId];
			let userPrompt = userMessage.content;

			if ((userMessage?.models ?? [...selectedModels]).length == 1) {
				// If user message has only one model selected, sendPrompt automatically selects it for regeneration
				await sendPrompt(history, userPrompt, userMessage.id);
			} else {
				// If there are multiple models selected, use the model of the response message for regeneration
				// e.g. many model chat
				await sendPrompt(history, userPrompt, userMessage.id, {
					modelId: message.model,
					modelIdx: message.modelIdx
				});
			}
		}
	};

	const continueResponse = async () => {
		console.log('continueResponse');
		const _chatId = JSON.parse(JSON.stringify($chatId));

		if (history.currentId && history.messages[history.currentId].done == true) {
			const responseMessage = history.messages[history.currentId];
			responseMessage.done = false;
			await tick();

			const model = $models
				.filter((m) => m.id === (responseMessage?.selectedModelId ?? responseMessage.model))
				.at(0);

			if (model) {
				await sendPromptSocket(history, model, responseMessage.id, _chatId);
			}
		}
	};

	const mergeResponses = async (messageId, responses, _chatId) => {
		console.log('mergeResponses', messageId, responses);
		const message = history.messages[messageId];
		const mergedResponse = {
			status: true,
			content: ''
		};
		message.merged = mergedResponse;
		history.messages[messageId] = message;

		try {
			const [res, controller] = await generateMoACompletion(
				localStorage.token,
				message.model,
				history.messages[message.parentId].content,
				responses
			);

			if (res && res.ok && res.body) {
				const textStream = await createOpenAITextStream(res.body, $settings.splitLargeChunks);
				for await (const update of textStream) {
					const { value, done, sources, error, usage } = update;
					if (error || done) {
						break;
					}

					if (mergedResponse.content == '' && value == '\n') {
						continue;
					} else {
						mergedResponse.content += value;
						history.messages[messageId] = message;
					}

					if (autoScroll) {
						scrollToBottom();
					}
				}

				await saveChatHandler(_chatId, history);
			} else {
				console.error(res);
			}
		} catch (e) {
			console.error(e);
		}
	};

	const initChatHandler = async (history) => {
		let _chatId = $chatId;

		if (!$temporaryChatEnabled) {
			chat = await createNewChat(localStorage.token, {
				id: _chatId,
				title: $i18n.t('New Chat'),
				models: selectedModels,
				system: $settings.system ?? undefined,
				params: params,
				history: history,
				messages: createMessagesList(history, history.currentId),
				tags: [],
				timestamp: Date.now()
			});

			_chatId = chat.id;
			await chatId.set(_chatId);

			await chats.set(await getChatList(localStorage.token, $currentChatPage));
			currentChatPage.set(1);

			window.history.replaceState(history.state, '', `/c/${_chatId}`);
		} else {
			_chatId = 'local';
			await chatId.set('local');
		}
		await tick();

		return _chatId;
	};

	const saveChatHandler = async (_chatId, history) => {
		if ($chatId == _chatId) {
			if (!$temporaryChatEnabled) {
				chat = await updateChatById(localStorage.token, _chatId, {
					models: selectedModels,
					history: history,
					messages: createMessagesList(history, history.currentId),
					params: params,
					files: chatFiles
				});
				currentChatPage.set(1);
				await chats.set(await getChatList(localStorage.token, $currentChatPage));
			}
		}
	};
</script>

<svelte:head>
	<title>
		{$chatTitle
			? `${$chatTitle.length > 30 ? `${$chatTitle.slice(0, 30)}...` : $chatTitle} | ${$WEBUI_NAME}`
			: `${$WEBUI_NAME}`}
	</title>
</svelte:head>

<audio id="audioElement" src="" style="display: none;" />

<EventConfirmDialog
	bind:show={showEventConfirmation}
	title={eventConfirmationTitle}
	message={eventConfirmationMessage}
	input={eventConfirmationInput}
	inputPlaceholder={eventConfirmationInputPlaceholder}
	inputValue={eventConfirmationInputValue}
	on:confirm={(e) => {
		if (e.detail) {
			eventCallback(e.detail);
		} else {
			eventCallback(true);
		}
	}}
	on:cancel={() => {
		eventCallback(false);
	}}
/>

<div
	class="h-screen max-h-[100dvh] transition-width duration-200 ease-in-out{$showSidebar
		? ' '
		: ' '} w-full max-w-full flex flex-col fr-background-default--grey"
	id="chat-container"
>
	{#if chatIdProp === '' || (!loading && chatIdProp)}
		{#if $settings?.backgroundImageUrl ?? null}
			<div
				class="absolute {$showSidebar
					? 'md:max-w-[calc(100%-285px)] md:translate-x-[285px]'
					: ''} top-0 left-0 w-full h-full bg-cover bg-center bg-no-repeat"
				style="background-image: url({$settings.backgroundImageUrl})  "
			/>

			<div
<<<<<<< HEAD
				class="absolute top-0 left-0 w-full h-full bg-gradient-to-t from-white to-white/85 dark:from-gray-900 dark:to-[#161616]/90 z-0"
=======
				class="absolute top-0 left-0 w-full h-full bg-linear-to-t from-white to-white/85 dark:from-gray-900 dark:to-gray-900/90 z-0"
>>>>>>> 3f3a5bb0
			/>
		{/if}

		<Navbar
			bind:this={navbarElement}
			chat={{
				id: $chatId,
				chat: {
					title: $chatTitle,
					models: selectedModels,
					system: $settings.system ?? undefined,
					params: params,
					history: history,
					timestamp: Date.now()
				}
			}}
			title={$chatTitle}
			bind:selectedModels
			shareEnabled={!!history.currentId}
			{initNewChat}
		/>

		<PaneGroup direction="horizontal" class="w-full h-full">
			<Pane defaultSize={50} class="h-full flex w-full relative">
				{#if $banners.length > 0 && !history.currentId && !$chatId && selectedModels.length <= 1}
					<div class="absolute top-12 left-0 right-0 w-full z-30">
						<div class=" flex flex-col gap-1 w-full">
							{#each $banners.filter( (b) => (b.dismissible ? !JSON.parse(localStorage.getItem('dismissedBannerIds') ?? '[]').includes(b.id) : true) ) as banner}
								<Banner
									{banner}
									on:dismiss={(e) => {
										const bannerId = e.detail;

										localStorage.setItem(
											'dismissedBannerIds',
											JSON.stringify(
												[
													bannerId,
													...JSON.parse(localStorage.getItem('dismissedBannerIds') ?? '[]')
												].filter((id) => $banners.find((b) => b.id === id))
											)
										);
									}}
								/>
							{/each}
						</div>
					</div>
				{/if}

				<div class="flex flex-col flex-auto z-10 w-full @container">
					{#if $settings?.landingPageMode === 'chat' || createMessagesList(history, history.currentId).length > 0}
						<div
							class=" pb-2.5 flex flex-col justify-between w-full flex-auto overflow-auto h-0 max-w-full z-10 scrollbar-hidden"
							id="messages-container"
							bind:this={messagesContainerElement}
							on:scroll={(e) => {
								autoScroll =
									messagesContainerElement.scrollHeight - messagesContainerElement.scrollTop <=
									messagesContainerElement.clientHeight + 5;
							}}
						>
							<div class=" h-full w-full flex flex-col">
								<Messages
									chatId={$chatId}
									bind:history
									bind:autoScroll
									bind:prompt
									{selectedModels}
									{sendPrompt}
									{showMessage}
									{submitMessage}
									{continueResponse}
									{regenerateResponse}
									{mergeResponses}
									{chatActionHandler}
									{addMessages}
									bottomPadding={files.length > 0}
								/>
							</div>
						</div>

						<div class=" pb-[1rem]">
							<MessageInput
								{history}
								{selectedModels}
								bind:files
								bind:prompt
								bind:autoScroll
								bind:selectedToolIds
								bind:imageGenerationEnabled
								bind:codeInterpreterEnabled
								bind:webSearchEnabled
								bind:atSelectedModel
								transparentBackground={$settings?.backgroundImageUrl ?? false}
								{stopResponse}
								{createMessagePair}
								onChange={(input) => {
									if (input.prompt) {
										localStorage.setItem(`chat-input-${$chatId}`, JSON.stringify(input));
									} else {
										localStorage.removeItem(`chat-input-${$chatId}`);
									}
								}}
								on:upload={async (e) => {
									const { type, data } = e.detail;

									if (type === 'web') {
										await uploadWeb(data);
									} else if (type === 'youtube') {
										await uploadYoutubeTranscription(data);
									} else if (type === 'google-drive') {
										await uploadGoogleDriveFile(data);
									}
								}}
								on:submit={async (e) => {
									if (e.detail || files.length > 0) {
										await tick();
										submitPrompt(
											($settings?.richTextInput ?? true)
												? e.detail.replaceAll('\n\n', '\n')
												: e.detail
										);
									}
								}}
							/>

							<div
								class="absolute bottom-1 text-xs text-gray-500 text-center line-clamp-1 right-0 left-0"
							>
								<!-- {$i18n.t('LLMs can make mistakes. Verify important information.')} -->
							</div>
						</div>
					{:else}
						<div
							class="overflow-auto w-full h-full flex flex-col items-center fr-background-default--grey"
						>
							<Placeholder
								{history}
								{selectedModels}
								bind:files
								bind:prompt
								bind:autoScroll
								bind:selectedToolIds
								bind:imageGenerationEnabled
								bind:codeInterpreterEnabled
								bind:webSearchEnabled
								bind:atSelectedModel
								transparentBackground={$settings?.backgroundImageUrl ?? false}
								{stopResponse}
								{createMessagePair}
								on:upload={async (e) => {
									const { type, data } = e.detail;

									if (type === 'web') {
										await uploadWeb(data);
									} else if (type === 'youtube') {
										await uploadYoutubeTranscription(data);
									}
								}}
								on:submit={async (e) => {
									if (e.detail || files.length > 0) {
										await tick();
										submitPrompt(
											($settings?.richTextInput ?? true)
												? e.detail.replaceAll('\n\n', '\n')
												: e.detail
										);
									}
								}}
							/>
							<Footer />
						</div>
					{/if}
				</div>
			</Pane>

			<ChatControls
				bind:this={controlPaneComponent}
				bind:history
				bind:chatFiles
				bind:params
				bind:files
				bind:pane={controlPane}
				chatId={$chatId}
				modelId={selectedModelIds?.at(0) ?? null}
				models={selectedModelIds.reduce((a, e, i, arr) => {
					const model = $models.find((m) => m.id === e);
					if (model) {
						return [...a, model];
					}
					return a;
				}, [])}
				{submitPrompt}
				{stopResponse}
				{showMessage}
				{eventTarget}
			/>
		</PaneGroup>
	{:else if loading}
		<div class=" flex items-center justify-center h-full w-full">
			<div class="m-auto">
				<Spinner />
			</div>
		</div>
	{/if}
</div><|MERGE_RESOLUTION|>--- conflicted
+++ resolved
@@ -1910,11 +1910,7 @@
 			/>
 
 			<div
-<<<<<<< HEAD
-				class="absolute top-0 left-0 w-full h-full bg-gradient-to-t from-white to-white/85 dark:from-gray-900 dark:to-[#161616]/90 z-0"
-=======
-				class="absolute top-0 left-0 w-full h-full bg-linear-to-t from-white to-white/85 dark:from-gray-900 dark:to-gray-900/90 z-0"
->>>>>>> 3f3a5bb0
+				class="absolute top-0 left-0 w-full h-full bg-linear-to-t from-white to-white/85 dark:from-gray-900 dark:to-[#161616]/90 z-0"
 			/>
 		{/if}
 
