--- conflicted
+++ resolved
@@ -509,13 +509,8 @@
 							}}
 						>
 							<div
-<<<<<<< HEAD
 								class="flex-1 flex flex-col relative w-full rounded-3xl px-1 fr-background-contrast--grey dark:text-gray-100"
-								dir={$settings?.chatDirection ?? 'LTR'}
-=======
-								class="flex-1 flex flex-col relative w-full shadow-lg rounded-3xl border border-gray-100 dark:border-gray-850 hover:border-gray-200 focus-within:border-gray-200 hover:dark:border-gray-800 focus-within:dark:border-gray-800 transition px-1 bg-white/90 dark:bg-gray-400/5 dark:text-gray-100"
 								dir={$settings?.chatDirection ?? 'auto'}
->>>>>>> 63533c9e
 							>
 								{#if files.length > 0}
 									<div class="mx-2 mt-2.5 -mb-1 flex items-center flex-wrap gap-2">
@@ -609,12 +604,8 @@
 								<div class="px-2.5">
 									{#if $settings?.richTextInput ?? true}
 										<div
-<<<<<<< HEAD
 											class="scrollbar-hidden text-left fr-background-contrast--grey dark:text-gray-100 outline-hidden w-full rounded-md px-2 py-2 resize-none h-fit max-h-80 overflow-auto"
-=======
-											class="scrollbar-hidden text-left bg-transparent dark:text-gray-100 outline-hidden w-full pt-3 px-1 resize-none h-fit max-h-80 overflow-auto"
 											id="chat-input-container"
->>>>>>> 63533c9e
 										>
 											<RichTextInput
 												bind:this={chatInputElement}
