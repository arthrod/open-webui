--- conflicted
+++ resolved
@@ -1052,41 +1052,6 @@
 																		tracks.forEach((track) => track.stop());
 																	}
 
-<<<<<<< HEAD
-															showCallOverlay.set(true);
-															showControls.set(true);
-														} catch (err) {
-															// If the user denies the permission or an error occurs, show an error message
-															toast.error(
-																$i18n.t('Permission denied when accessing media devices')
-															);
-														}
-													}}
-													aria-label="Call"
-												>
-													{#if !NERDY_INTEGRATED}
-														<Headphone className="size-6" />
-													{/if}
-												</button>
-											</Tooltip>
-										</div>
-									{:else}
-										<div class=" flex items-center mb-1">
-											<Tooltip content={$i18n.t('Send message')}>
-												<button
-													id="send-message-button"
-													class="{prompt !== ''
-														? 'bg-black text-white hover:bg-gray-900 dark:bg-white dark:text-black dark:hover:bg-gray-100 '
-														: 'text-white bg-gray-200 dark:text-gray-900 dark:bg-gray-700 disabled'} transition rounded-full p-1.5 m-0.5 self-center"
-													type="submit"
-													disabled={prompt === ''}
-												>
-													<svg
-														xmlns="http://www.w3.org/2000/svg"
-														viewBox="0 0 16 16"
-														fill="currentColor"
-														class="size-6"
-=======
 																	stream = null;
 
 																	showCallOverlay.set(true);
@@ -1100,8 +1065,10 @@
 															}}
 															aria-label="Call"
 														>
-															<Headphone className="size-5" />
-														</button>
+														{#if !NERDY_INTEGRATED}
+														<Headphone className="size-5" />
+														{/if}
+												</button>
 													</Tooltip>
 												</div>
 											{:else}
@@ -1139,7 +1106,6 @@
 														on:click={() => {
 															stopResponse();
 														}}
->>>>>>> 29a27195
 													>
 														<svg
 															xmlns="http://www.w3.org/2000/svg"
