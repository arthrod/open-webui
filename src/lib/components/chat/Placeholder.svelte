<script lang="ts">
	import { toast } from 'svelte-sonner';
	import { marked } from 'marked';

	import { onMount, getContext, tick, createEventDispatcher } from 'svelte';
	import { blur, fade } from 'svelte/transition';

	const dispatch = createEventDispatcher();

	import { config, user, models as _models, temporaryChatEnabled } from '$lib/stores';
	import { sanitizeResponseContent, extractCurlyBraceWords } from '$lib/utils';
	import { WEBUI_BASE_URL } from '$lib/constants';

	import Suggestions from './Suggestions.svelte';
	import Tooltip from '$lib/components/common/Tooltip.svelte';
	import EyeSlash from '$lib/components/icons/EyeSlash.svelte';
	import MessageInput from './MessageInput.svelte';

	const i18n = getContext('i18n');

	export let transparentBackground = false;

	export let createMessagePair: Function;
	export let stopResponse: Function;

	export let autoScroll = false;

	export let atSelectedModel: Model | undefined;
	export let selectedModels: [''];

	export let history;

	export let prompt = '';
	export let files = [];

	export let selectedToolIds = [];
	export let imageGenerationEnabled = false;
	export let codeInterpreterEnabled = false;
	export let webSearchEnabled = false;

	export let toolServers = [];

	let models = [];

	const selectSuggestionPrompt = async (p) => {
		let text = p;

		if (p.includes('{{CLIPBOARD}}')) {
			const clipboardText = await navigator.clipboard.readText().catch((err) => {
				toast.error($i18n.t('Failed to read clipboard contents'));
				return '{{CLIPBOARD}}';
			});

			text = p.replaceAll('{{CLIPBOARD}}', clipboardText);

			console.log('Clipboard text:', clipboardText, text);
		}

		prompt = text;

		console.log(prompt);
		await tick();

		const chatInputContainerElement = document.getElementById('chat-input-container');
		const chatInputElement = document.getElementById('chat-input');

		if (chatInputContainerElement) {
			chatInputContainerElement.scrollTop = chatInputContainerElement.scrollHeight;
		}

		await tick();
		if (chatInputElement) {
			chatInputElement.focus();
			chatInputElement.dispatchEvent(new Event('input'));
		}

		await tick();
	};

	let selectedModelIdx = 0;

	$: if (selectedModels.length > 0) {
		selectedModelIdx = models.length - 1;
	}

	$: models = selectedModels.map((id) => $_models.find((m) => m.id === id));

	// Add debug logging
	$: {
		// console.log('Selected model idx:', selectedModelIdx);
		// console.log('Models array:', models);
		// console.log('Selected model:', models[selectedModelIdx]);
		// console.log('Model meta:', models[selectedModelIdx]?.info?.meta);
		// console.log('Config default prompts:', $config?.default_prompt_suggestions);
	}

	onMount(() => {});
</script>

<div class="m-auto w-full max-w-6xl px-2 @2xl:px-20 translate-y-6 py-24 text-center">
	{#if $temporaryChatEnabled}
		<Tooltip
			content={$i18n.t('This chat won’t appear in history and your messages will not be saved.')}
			className="w-full flex justify-center mb-0.5"
			placement="top"
		>
			<div class="flex items-center gap-2 text-gray-500 font-medium text-lg my-2 w-fit">
				<EyeSlash strokeWidth="2.5" className="size-5" />{$i18n.t('Temporary Chat')}
			</div>
		</Tooltip>
	{/if}

	<div
		class="w-full text-3xl text-gray-800 dark:text-gray-100 text-center flex items-center gap-4 font-primary"
	>
		<div class="w-full flex flex-col justify-center items-center">
			<div class="flex flex-row justify-center gap-3 @sm:gap-3.5 w-fit px-5">
				<div class="flex shrink-0 justify-center">
					<div class="flex -space-x-4 mb-0.5" in:fade={{ duration: 100 }}>
						{#each models as model, modelIdx}
							<Tooltip
								content={(models[modelIdx]?.info?.meta?.tags ?? [])
									.map((tag) => tag.name.toUpperCase())
									.join(', ')}
								placement="top"
							>
								<button
									on:click={() => {
										selectedModelIdx = modelIdx;
									}}
								>
									<img
										crossorigin="anonymous"
										src={model?.info?.meta?.profile_image_url ??
											($i18n.language === 'dg-DG'
												? `/doge.png`
												: `${WEBUI_BASE_URL}/static/favicon.png`)}
										class=" size-9 @sm:size-10 rounded-full border-[1px] border-gray-100 dark:border-none"
										alt="logo"
										draggable="false"
									/>
								</button>
							</Tooltip>
						{/each}
					</div>
				</div>

<<<<<<< HEAD
				<div class="text-3xl @sm:text-4xl line-clamp-1" in:fade={{ duration: 100 }}>Albert</div>
=======
				<div class=" text-3xl @sm:text-4xl line-clamp-1" in:fade={{ duration: 100 }}>
					{#if models[selectedModelIdx]?.name}
						{models[selectedModelIdx]?.name}
					{:else}
						{$i18n.t('Hello, {{name}}', { name: $user?.name })}
					{/if}
				</div>
>>>>>>> 63533c9e
			</div>

			<div class="flex mt-1 mb-2">
				<div in:fade={{ duration: 100, delay: 50 }}>
					{#if models[selectedModelIdx]?.info?.meta?.description ?? null}
						<Tooltip
							className=" w-fit"
							content={marked.parse(
								sanitizeResponseContent(models[selectedModelIdx]?.info?.meta?.description ?? '')
							)}
							placement="top"
						>
							<div
								class="mt-0.5 px-2 text-sm font-normal text-gray-500 dark:text-gray-400 line-clamp-2 max-w-xl markdown"
							>
								{@html marked.parse(
									sanitizeResponseContent(models[selectedModelIdx]?.info?.meta?.description)
								)}
							</div>
						</Tooltip>

						{#if models[selectedModelIdx]?.info?.meta?.user}
							<div class="mt-0.5 text-sm font-normal text-gray-400 dark:text-gray-500">
								By
								{#if models[selectedModelIdx]?.info?.meta?.user.community}
									<a
										href="https://openwebui.com/m/{models[selectedModelIdx]?.info?.meta?.user
											.username}"
										>{models[selectedModelIdx]?.info?.meta?.user.name
											? models[selectedModelIdx]?.info?.meta?.user.name
											: `@${models[selectedModelIdx]?.info?.meta?.user.username}`}</a
									>
								{:else}
									{models[selectedModelIdx]?.info?.meta?.user.name}
								{/if}
							</div>
						{/if}
					{/if}
				</div>
			</div>

			<div class="text-base font-normal @md:max-w-3xl w-full py-3 {atSelectedModel ? 'mt-2' : ''}">
				<MessageInput
					{history}
					{selectedModels}
					bind:files
					bind:prompt
					bind:autoScroll
					bind:selectedToolIds
					bind:imageGenerationEnabled
					bind:codeInterpreterEnabled
					bind:webSearchEnabled
					bind:atSelectedModel
					{toolServers}
					{transparentBackground}
					{stopResponse}
					{createMessagePair}
					placeholder={$i18n.t('How can I help you today?')}
					on:upload={(e) => {
						dispatch('upload', e.detail);
					}}
					on:submit={(e) => {
						dispatch('submit', e.detail);
					}}
				/>
			</div>
		</div>
	</div>
	<div class="mx-auto max-w-2xl font-primary" in:fade={{ duration: 200, delay: 200 }}>
		<div class="mx-5">
			<Suggestions
				suggestionPrompts={atSelectedModel?.info?.meta?.suggestion_prompts ??
					models[selectedModelIdx]?.info?.meta?.suggestion_prompts ??
					$config?.default_prompt_suggestions ??
					[
						{
							title: ['Assistant administratif'],
							content: "Aidez-moi à rédiger une lettre pour informer d'un changement d'horaires."
						},
						{
							title: ['Gestion des demandes'],
							content: 'Comment optimiser le traitement des permis de construire?'
						},
						{
							title: ['Service social'],
							content: "Créer un guide d'accès aux services d'aide à domicile pour seniors."
						},
						{
							title: ['Urbanisme'],
							content: 'Comment présenter les modifications du PLU aux habitants?'
						},
						{
							title: ['Communication publique'],
							content: 'Rédiger un communiqué sur une nouvelle initiative écologique.'
						}
					]}
				inputValue={prompt}
				on:select={(e) => {
					selectSuggestionPrompt(e.detail);
				}}
			/>
		</div>
	</div>
</div><|MERGE_RESOLUTION|>--- conflicted
+++ resolved
@@ -145,17 +145,7 @@
 					</div>
 				</div>
 
-<<<<<<< HEAD
 				<div class="text-3xl @sm:text-4xl line-clamp-1" in:fade={{ duration: 100 }}>Albert</div>
-=======
-				<div class=" text-3xl @sm:text-4xl line-clamp-1" in:fade={{ duration: 100 }}>
-					{#if models[selectedModelIdx]?.name}
-						{models[selectedModelIdx]?.name}
-					{:else}
-						{$i18n.t('Hello, {{name}}', { name: $user?.name })}
-					{/if}
-				</div>
->>>>>>> 63533c9e
 			</div>
 
 			<div class="flex mt-1 mb-2">
