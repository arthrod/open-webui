<script lang="ts">
	import { toast } from 'svelte-sonner';
	import { createEventDispatcher, onMount, getContext } from 'svelte';
	import { getLanguages, changeLanguage } from '$lib/i18n';
	const dispatch = createEventDispatcher();

	import { models, settings, theme, user } from '$lib/stores';
	import type { Settings } from '$lib/stores';

	import type { i18n as i18nType } from 'i18next';
	import type { Writable } from 'svelte/store';

	const i18n = getContext<Writable<i18nType>>('i18n');
	let i18nInstance: i18nType | undefined;
	let i18nReady = false;

	// Subscribe to i18n store and check initialization
	$: if ($i18n) {
		i18nInstance = $i18n;
		i18nReady = i18nInstance?.isInitialized ?? false;
	}

	// Fallback translation function
	const t = (key: string, params?: Record<string, any>) => {
		try {
			return i18nInstance?.t?.(key, params) ?? key;
		} catch (e) {
			return key;
		}
	};

	import AdvancedParams from './Advanced/AdvancedParams.svelte';

	export let saveSettings: Function;
	export let getModels: Function;

	// General
	let themes = ['dark', 'light'];
	let selectedTheme = 'system';

	let languages: Awaited<ReturnType<typeof getLanguages>> = [];
	let lang = '';
	let notificationEnabled = false;
	let system = '';

	let showAdvanced = false;

	const toggleNotification = async () => {
		const permission = await Notification.requestPermission();

		if (permission === 'granted') {
			notificationEnabled = !notificationEnabled;
			saveSettings({ notificationEnabled: notificationEnabled });
		} else {
			toast.error(
				t(
					'Response notifications cannot be activated as the website permissions have been denied. Please visit your browser settings to grant the necessary access.'
				)
			);
		}
	};

	// Advanced
	let requestFormat = '';
	let keepAlive: string | null = null;

	type ParamValue = string | number | boolean | string[] | null;

	interface Params {
		[key: string]: ParamValue;
		stream_response: boolean | null;
		function_calling: string | null;
		seed: number | null;
		stop: string | null;
		temperature: number | null;
		reasoning_effort: number | null;
		frequency_penalty: number | null;
		presence_penalty: number | null;
		repeat_penalty: number | null;
		repeat_last_n: number | null;
		mirostat: number | null;
		mirostat_eta: number | null;
		mirostat_tau: number | null;
		top_k: number | null;
		top_p: number | null;
		min_p: number | null;
		tfs_z: number | null;
		num_ctx: number | null;
		num_batch: number | null;
		num_keep: number | null;
		max_tokens: number | null;
		use_mmap: boolean | null;
		use_mlock: boolean | null;
		num_thread: number | null;
		num_gpu: number | null;
		template: string | null;
	}

	let params: Params = {
		stream_response: null,
		function_calling: null,
		seed: null,
		stop: null,
		temperature: null,
		reasoning_effort: null,
		logit_bias: null,
		frequency_penalty: null,
		presence_penalty: null,
		repeat_penalty: null,
		repeat_last_n: null,
		mirostat: null,
		mirostat_eta: null,
		mirostat_tau: null,
		top_k: null,
		top_p: null,
		min_p: null,
		tfs_z: null,
		num_ctx: null,
		num_batch: null,
		num_keep: null,
		max_tokens: null,
		use_mmap: null,
		use_mlock: null,
		num_thread: null,
		num_gpu: null,
		template: null
	};

	const toggleRequestFormat = async () => {
		if (requestFormat === '') {
			requestFormat = 'json';
		} else {
			requestFormat = '';
		}

		saveSettings({
			requestFormat: requestFormat !== '' ? requestFormat : undefined
		});
	};

	onMount(async () => {
		// Wait for i18n to initialize if needed
		if (!i18nReady && i18nInstance) {
			await new Promise<void>((resolve) => {
				const unsubscribe = i18n.subscribe((instance) => {
					if (instance?.isInitialized) {
						i18nReady = true;
						unsubscribe();
						resolve();
					}
				});
			});
		}

		selectedTheme = localStorage.theme ?? 'system';
		themeChangeHandler(selectedTheme);

		languages = await getLanguages();
		lang = i18nInstance?.language ?? 'en';

		notificationEnabled = $settings.notificationEnabled ?? false;
		system = $settings.system ?? '';

		requestFormat = $settings.requestFormat ?? '';
		keepAlive = $settings.keepAlive ?? null;

		if ($settings.params) {
			const newParams = { ...params };
			Object.entries($settings.params).forEach(([key, value]) => {
				if (key === 'stop' && Array.isArray(value)) {
					newParams[key] = value.join(',');
				} else if (key in newParams) {
					newParams[key] = value;
				}
			});
			params = newParams as unknown as Params;
		}
	});

	const applyTheme = (_theme: string) => {
		let themeToApply = _theme === 'oled-dark' ? 'dark' : _theme;

		if (_theme === 'system') {
			themeToApply = window.matchMedia('(prefers-color-scheme: dark)').matches ? 'dark' : 'light';
		}

		if (themeToApply === 'dark' && !_theme.includes('oled')) {
			document.documentElement.style.setProperty('--color-gray-800', '#333');
			document.documentElement.style.setProperty('--color-gray-850', '#262626');
			document.documentElement.style.setProperty('--color-gray-900', '#161616');
			document.documentElement.style.setProperty('--color-gray-950', '#0d0d0d');
		}

		document.documentElement.setAttribute('theme', themeToApply);

		const metaThemeColor = document.querySelector('meta[name="theme-color"]');
		if (metaThemeColor) {
			if (_theme.includes('system')) {
				const systemTheme = window.matchMedia('(prefers-color-scheme: dark)').matches
					? 'dark'
					: 'light';
				console.log('Setting system meta theme color: ' + systemTheme);
				metaThemeColor.setAttribute('content', systemTheme === 'light' ? '#ffffff' : '#171717');
			} else {
				console.log('Setting meta theme color: ' + _theme);
				metaThemeColor.setAttribute(
					'content',
					_theme === 'dark'
						? '#171717'
						: _theme === 'oled-dark'
							? '#000000'
							: _theme === 'her'
								? '#983724'
								: '#ffffff'
				);
			}
		}

		if (typeof window !== 'undefined' && window.applyTheme) {
			window.applyTheme();
		}

		if (_theme.includes('oled')) {
			document.documentElement.style.setProperty('--color-gray-800', '#101010');
			document.documentElement.style.setProperty('--color-gray-850', '#050505');
			document.documentElement.style.setProperty('--color-gray-900', '#000000');
			document.documentElement.style.setProperty('--color-gray-950', '#000000');
			document.documentElement.classList.add('dark');
		}

		console.log(_theme);
	};

	const themeChangeHandler = (_theme: string) => {
		theme.set(_theme);
		localStorage.setItem('theme', _theme);
		applyTheme(_theme);
	};

	const saveParams = () => {
		const savedParams: Record<string, any> = {};
		Object.entries(params).forEach(([key, value]) => {
			if (value !== null) {
				if (key === 'stop' && typeof value === 'string') {
					savedParams[key] = value.split(',').filter(Boolean);
				} else {
					savedParams[key] = value;
				}
			}
		});
		return savedParams;
	};
</script>

{#if i18nReady}
	<div class="flex flex-col h-full justify-between text-sm">
		<div class="  overflow-y-scroll max-h-[28rem] lg:max-h-full">
			<div class="">
				<div class=" mb-1 text-sm font-medium">{i18nInstance?.t('WebUI Settings')}</div>

				<div class="flex w-full justify-between">
					<div class=" self-center text-xs font-medium">{i18nInstance?.t('Theme')}</div>
					<div class="flex items-center relative">
						<select
							class=" dark:bg-gray-900 w-fit pr-8 rounded-sm py-2 px-2 text-xs bg-transparent outline-hidden text-right"
							bind:value={selectedTheme}
							placeholder="Select a theme"
							on:change={() => themeChangeHandler(selectedTheme)}
						>
							<option value="system">⚙️ {i18nInstance?.t('System')}</option>
							<option value="dark">🌑 {i18nInstance?.t('Dark')}</option>
							<option value="light">☀️ {i18nInstance?.t('Light')}</option>
						</select>
					</div>
				</div>

<<<<<<< HEAD
				<div class=" flex w-full justify-between">
					<div class=" self-center text-xs font-medium">{i18nInstance?.t('Language')}</div>
					<div class="flex items-center relative">
						<select
							class=" dark:bg-gray-900 w-fit pr-8 rounded-sm py-2 px-2 text-xs bg-transparent outline-hidden text-right"
							bind:value={lang}
							placeholder="Select a language"
							on:change={async () => {
								await i18nInstance?.changeLanguage(lang);
							}}
						>
							{#each languages as language}
								<option value={language['code']}>{language['title']}</option>
							{/each}
						</select>
					</div>
=======
			<div class=" flex w-full justify-between">
				<div class=" self-center text-xs font-medium">{$i18n.t('Language')}</div>
				<div class="flex items-center relative">
					<select
						class=" dark:bg-gray-900 w-fit pr-8 rounded-sm py-2 px-2 text-xs bg-transparent outline-hidden text-right"
						bind:value={lang}
						placeholder="Select a language"
						on:change={(e) => {
							changeLanguage(lang);
						}}
					>
						{#each languages as language}
							<option value={language['code']}>{language['title']}</option>
						{/each}
					</select>
				</div>
			</div>
			{#if $i18n.language === 'en-US'}
				<div class="mb-2 text-xs text-gray-400 dark:text-gray-500">
					Couldn't find your language?
					<a
						class=" text-gray-300 font-medium underline"
						href="https://github.com/open-webui/open-webui/blob/main/docs/CONTRIBUTING.md#-translations-and-internationalization"
						target="_blank"
					>
						Help us translate Open WebUI!
					</a>
>>>>>>> b03fc97e
				</div>
				{#if i18nInstance?.language === 'en-US'}
					<div class="mb-2 text-xs text-gray-400 dark:text-gray-500">
						{i18nInstance?.t("Couldn't find your language?")}
						<a
							class=" text-gray-300 font-medium underline"
							href="https://github.com/open-webui/open-webui/blob/main/docs/CONTRIBUTING.md#-translations-and-internationalization"
							target="_blank"
						>
							{i18nInstance?.t('Help us translate Open WebUI!')}
						</a>
					</div>
				{/if}

				<div>
					<div class=" py-0.5 flex w-full justify-between">
						<div class=" self-center text-xs font-medium">{i18nInstance?.t('Notifications')}</div>

						<button
							class="p-1 px-3 text-xs flex rounded-sm transition"
							on:click={() => {
								toggleNotification();
							}}
							type="button"
						>
							{#if notificationEnabled === true}
								<span class="ml-2 self-center">{i18nInstance?.t('On')}</span>
							{:else}
								<span class="ml-2 self-center">{i18nInstance?.t('Off')}</span>
							{/if}
						</button>
					</div>
				</div>
			</div>

			{#if $user?.role === 'admin' || $user?.permissions?.chat?.controls}
				<hr class="border-gray-100 dark:border-gray-850 my-3" />

				<div>
					<div class=" my-2.5 text-sm font-medium">{i18nInstance?.t('System Prompt')}</div>
					<textarea
						bind:value={system}
						class="w-full rounded-lg p-4 text-sm bg-white dark:text-gray-300 dark:bg-gray-850 outline-hidden resize-none"
						rows="4"
					/>
				</div>

				<div class="mt-2 space-y-3 pr-1.5">
					<div class="flex justify-between items-center text-sm">
						<div class="  font-medium">{i18nInstance?.t('Advanced Parameters')}</div>
						<button
							class=" text-xs font-medium text-gray-500"
							type="button"
							on:click={() => {
								showAdvanced = !showAdvanced;
							}}>{showAdvanced ? i18nInstance?.t('Hide') : i18nInstance?.t('Show')}</button
						>
					</div>

					{#if showAdvanced}
						<AdvancedParams admin={$user?.role === 'admin'} bind:params />
						<hr class=" border-gray-100 dark:border-gray-850" />

						<div class=" py-1 w-full justify-between">
							<div class="flex w-full justify-between">
								<div class=" self-center text-xs font-medium">{i18nInstance?.t('Keep Alive')}</div>

								<button
									class="p-1 px-3 text-xs flex rounded-sm transition"
									type="button"
									on:click={() => {
										keepAlive = keepAlive === null ? '5m' : null;
									}}
								>
									{#if keepAlive === null}
										<span class="ml-2 self-center"> {i18nInstance?.t('Default')} </span>
									{:else}
										<span class="ml-2 self-center"> {i18nInstance?.t('Custom')} </span>
									{/if}
								</button>
							</div>

							{#if keepAlive !== null}
								<div class="flex mt-1 space-x-2">
									<input
										class="w-full rounded-lg py-2 px-4 text-sm dark:text-gray-300 dark:bg-gray-850 outline-hidden"
										type="text"
										placeholder={i18nInstance?.t(
											"e.g. '30s','10m'. Valid time units are 's', 'm', 'h'."
										)}
										bind:value={keepAlive}
									/>
								</div>
							{/if}
						</div>

<<<<<<< HEAD
						<div>
							<div class=" py-1 flex w-full justify-between">
								<div class=" self-center text-sm font-medium">
									{i18nInstance?.t('Request Mode')}
								</div>

								<button
									class="p-1 px-3 text-xs flex rounded-sm transition"
									on:click={() => {
										toggleRequestFormat();
									}}
								>
									{#if requestFormat === ''}
										<span class="ml-2 self-center"> {i18nInstance?.t('Default')} </span>
									{:else if requestFormat === 'json'}
										<span class="ml-2 self-center"> {i18nInstance?.t('JSON')} </span>
									{/if}
								</button>
							</div>
						</div>
					{/if}
				</div>
			{/if}
		</div>

		<div class="flex justify-end pt-3 text-sm font-medium">
			<button
				class="px-3.5 py-1.5 text-sm font-medium bg-black hover:bg-gray-900 text-white dark:bg-white dark:text-black dark:hover:bg-gray-100 transition rounded-full"
				on:click={() => {
					saveSettings({
						system: system !== '' ? system : undefined,
						params: saveParams(),
						keepAlive: keepAlive
							? isNaN(Number(keepAlive))
								? keepAlive
								: Number(keepAlive)
							: undefined
					});
					dispatch('save');
				}}
			>
				{i18nInstance?.t('Save')}
			</button>
		</div>
	</div>
{:else}
	<div class="flex justify-center items-center h-full">
		<div class="text-sm text-gray-500">Loading...</div>
=======
	<div class="flex justify-end pt-3 text-sm font-medium">
		<button
			class="px-3.5 py-1.5 text-sm font-medium bg-black hover:bg-gray-900 text-white dark:bg-white dark:text-black dark:hover:bg-gray-100 transition rounded-full"
			on:click={() => {
				saveSettings({
					system: system !== '' ? system : undefined,
					params: {
						stream_response: params.stream_response !== null ? params.stream_response : undefined,
						function_calling:
							params.function_calling !== null ? params.function_calling : undefined,
						seed: (params.seed !== null ? params.seed : undefined) ?? undefined,
						stop: params.stop ? params.stop.split(',').filter((e) => e) : undefined,
						temperature: params.temperature !== null ? params.temperature : undefined,
						reasoning_effort:
							params.reasoning_effort !== null ? params.reasoning_effort : undefined,
						logit_bias: params.logit_bias !== null ? params.logit_bias : undefined,
						frequency_penalty:
							params.frequency_penalty !== null ? params.frequency_penalty : undefined,
						presence_penalty:
							params.frequency_penalty !== null ? params.frequency_penalty : undefined,
						repeat_penalty:
							params.frequency_penalty !== null ? params.frequency_penalty : undefined,
						repeat_last_n: params.repeat_last_n !== null ? params.repeat_last_n : undefined,
						mirostat: params.mirostat !== null ? params.mirostat : undefined,
						mirostat_eta: params.mirostat_eta !== null ? params.mirostat_eta : undefined,
						mirostat_tau: params.mirostat_tau !== null ? params.mirostat_tau : undefined,
						top_k: params.top_k !== null ? params.top_k : undefined,
						top_p: params.top_p !== null ? params.top_p : undefined,
						min_p: params.min_p !== null ? params.min_p : undefined,
						tfs_z: params.tfs_z !== null ? params.tfs_z : undefined,
						num_ctx: params.num_ctx !== null ? params.num_ctx : undefined,
						num_batch: params.num_batch !== null ? params.num_batch : undefined,
						num_keep: params.num_keep !== null ? params.num_keep : undefined,
						max_tokens: params.max_tokens !== null ? params.max_tokens : undefined,
						use_mmap: params.use_mmap !== null ? params.use_mmap : undefined,
						use_mlock: params.use_mlock !== null ? params.use_mlock : undefined,
						num_thread: params.num_thread !== null ? params.num_thread : undefined,
						num_gpu: params.num_gpu !== null ? params.num_gpu : undefined
					},
					keepAlive: keepAlive ? (isNaN(keepAlive) ? keepAlive : parseInt(keepAlive)) : undefined
				});
				dispatch('save');
			}}
		>
			{$i18n.t('Save')}
		</button>
>>>>>>> b03fc97e
	</div>
{/if}<|MERGE_RESOLUTION|>--- conflicted
+++ resolved
@@ -252,7 +252,6 @@
 	};
 </script>
 
-{#if i18nReady}
 	<div class="flex flex-col h-full justify-between text-sm">
 		<div class="  overflow-y-scroll max-h-[28rem] lg:max-h-full">
 			<div class="">
@@ -274,7 +273,6 @@
 					</div>
 				</div>
 
-<<<<<<< HEAD
 				<div class=" flex w-full justify-between">
 					<div class=" self-center text-xs font-medium">{i18nInstance?.t('Language')}</div>
 					<div class="flex items-center relative">
@@ -291,35 +289,6 @@
 							{/each}
 						</select>
 					</div>
-=======
-			<div class=" flex w-full justify-between">
-				<div class=" self-center text-xs font-medium">{$i18n.t('Language')}</div>
-				<div class="flex items-center relative">
-					<select
-						class=" dark:bg-gray-900 w-fit pr-8 rounded-sm py-2 px-2 text-xs bg-transparent outline-hidden text-right"
-						bind:value={lang}
-						placeholder="Select a language"
-						on:change={(e) => {
-							changeLanguage(lang);
-						}}
-					>
-						{#each languages as language}
-							<option value={language['code']}>{language['title']}</option>
-						{/each}
-					</select>
-				</div>
-			</div>
-			{#if $i18n.language === 'en-US'}
-				<div class="mb-2 text-xs text-gray-400 dark:text-gray-500">
-					Couldn't find your language?
-					<a
-						class=" text-gray-300 font-medium underline"
-						href="https://github.com/open-webui/open-webui/blob/main/docs/CONTRIBUTING.md#-translations-and-internationalization"
-						target="_blank"
-					>
-						Help us translate Open WebUI!
-					</a>
->>>>>>> b03fc97e
 				</div>
 				{#if i18nInstance?.language === 'en-US'}
 					<div class="mb-2 text-xs text-gray-400 dark:text-gray-500">
@@ -416,7 +385,6 @@
 							{/if}
 						</div>
 
-<<<<<<< HEAD
 						<div>
 							<div class=" py-1 flex w-full justify-between">
 								<div class=" self-center text-sm font-medium">
@@ -442,30 +410,6 @@
 			{/if}
 		</div>
 
-		<div class="flex justify-end pt-3 text-sm font-medium">
-			<button
-				class="px-3.5 py-1.5 text-sm font-medium bg-black hover:bg-gray-900 text-white dark:bg-white dark:text-black dark:hover:bg-gray-100 transition rounded-full"
-				on:click={() => {
-					saveSettings({
-						system: system !== '' ? system : undefined,
-						params: saveParams(),
-						keepAlive: keepAlive
-							? isNaN(Number(keepAlive))
-								? keepAlive
-								: Number(keepAlive)
-							: undefined
-					});
-					dispatch('save');
-				}}
-			>
-				{i18nInstance?.t('Save')}
-			</button>
-		</div>
-	</div>
-{:else}
-	<div class="flex justify-center items-center h-full">
-		<div class="text-sm text-gray-500">Loading...</div>
-=======
 	<div class="flex justify-end pt-3 text-sm font-medium">
 		<button
 			class="px-3.5 py-1.5 text-sm font-medium bg-black hover:bg-gray-900 text-white dark:bg-white dark:text-black dark:hover:bg-gray-100 transition rounded-full"
@@ -512,6 +456,5 @@
 		>
 			{$i18n.t('Save')}
 		</button>
->>>>>>> b03fc97e
 	</div>
-{/if}+</div>