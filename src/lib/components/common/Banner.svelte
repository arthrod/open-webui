--- conflicted
+++ resolved
@@ -2,14 +2,10 @@
 	import type { Banner } from '$lib/types';
 	import { onMount, createEventDispatcher } from 'svelte';
 	import { fade } from 'svelte/transition';
-<<<<<<< HEAD
+	import DOMPurify from 'dompurify';
+	import { marked } from 'marked';
 	import { WEBUI_URL } from '$lib/constants';
 	import { base } from '$app/paths';
-=======
-	import DOMPurify from 'dompurify';
-	import { marked } from 'marked';
-
->>>>>>> 29a27195
 	const dispatch = createEventDispatcher();
 
 	export let banner: Banner = {
