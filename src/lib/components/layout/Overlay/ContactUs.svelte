<script lang="ts">
<<<<<<< HEAD
    export let show = false;

    interface Contact {
        first_name: string;
        last_name: string;
        company: string;
        position: string;
        email: string;
        phone: string;
        message: string;
    }

    function submitForm(event: Event) {
        event.preventDefault();
        const form = event.target as HTMLFormElement;
        const formData = new FormData(form);
        
        const contact: Contact = {
            first_name: formData.get('firstname') as string,
            last_name: formData.get('lastname') as string,
            company: formData.get('company') as string,
            position: formData.get('position') as string,
            email: formData.get('email') as string,
            phone: formData.get('phone') as string,
            message: formData.get('message') as string
        };

        console.log(contact);

        // Send form to /contact api
        fetch('/contact/contact', {
            method: 'POST',
            headers: {
                'Content-Type': 'application/json',
            },
            body: JSON.stringify(contact),
        })
            .then((response) => {
                if (response.ok) {
                    console.log('Form submitted successfully');
                } else {
                    console.error('Form submission failed');
                }
            })
            .catch((error) => {
                console.error('Form submission failed', error);
            });
            
        closeModal();
    }

    function closeModal() {
        show = false;
    }

    function handleOverlayClick(event: MouseEvent) {
        if (event.target === event.currentTarget) {
            closeModal();
        }
    }

    function handleKeyDown(event: KeyboardEvent) {
        if (event.key === 'Escape') {
            closeModal();
        }
    }
=======
	import { toast } from 'svelte-sonner';

	export let show = false;

	const validateEmailFormat = (email: string): boolean => {
		const emailRegex = /^[^\s@]+@[^\s@]+\.[^\s@]+$/;
		return emailRegex.test(email);
	};

	const validateForm = (
		firstName: string,
		lastName: string,
		email: string,
		message: string
	): boolean => {
		return firstName !== '' && lastName !== '' && email !== '' && message !== '';
	};

	function submitForm(event: Event) {
		event.preventDefault();

		// Parse form data
		const firstName = (document.getElementById('firstname') as HTMLInputElement).value;
		const lastName = (document.getElementById('lastname') as HTMLInputElement).value;
		const company = (document.getElementById('company') as HTMLInputElement).value ?? '';
		const position = (document.getElementById('position') as HTMLInputElement).value ?? '';
		const email = (document.getElementById('email') as HTMLInputElement).value;
		const phone = (document.getElementById('phone') as HTMLInputElement).value ?? '';
		const message = (document.getElementById('message') as HTMLInputElement).value;

		if (!validateForm(firstName, lastName, email, message)) {
			toast.error('Please fill out the required (*) fields.');
			return;
		}
		if (!validateEmailFormat(email)) {
			toast.error('Invalid email address.');
			return;
		}

		// TODO : CALL API TO SEND MAIL
		closeModal();
	}

	function closeModal() {
		show = false;
	}

	function handleOverlayClick(event: MouseEvent) {
		if (event.target === event.currentTarget) {
			closeModal();
		}
	}

	function handleKeyDown(event: KeyboardEvent) {
		if (event.key === 'Escape') {
			closeModal();
		}
	}
>>>>>>> 1fd959ec
</script>

<!-- svelte-ignore a11y-no-static-element-interactions -->
{#if show}
	<!-- svelte-ignore a11y-no-noninteractive-tabindex -->
	<div
		class="fixed inset-0 flex items-center justify-center modal-overlay"
		on:click={handleOverlayClick}
		on:keydown={handleKeyDown}
		tabindex="0"
	>
		<form
			class="form-container shadow-md rounded px-8 pt-6 pb-8 mb-4 grid grid-cols-2 gap-4"
			on:submit={submitForm}
		>
			<div class="col-span-1">
				<label class="block text-sm font-bold mb-2 required" for="firstname"> First name </label>
				<input
					class="form-input shadow appearance-none border rounded w-full py-2 px-3 leading-tight focus:outline-none focus:shadow-outline"
					id="firstname"
					type="text"
					placeholder="John"
				/>
			</div>
			<div class="col-span-1">
				<label class="block text-sm font-bold mb-2 required" for="lastname"> Last name </label>
				<input
					class="form-input shadow appearance-none border rounded w-full py-2 px-3 leading-tight focus:outline-none focus:shadow-outline"
					id="lastname"
					type="text"
					placeholder="Smith"
				/>
			</div>
			<div class="col-span-1">
				<label class="block text-sm font-bold mb-2" for="company"> Company </label>
				<input
					class="form-input shadow appearance-none border rounded w-full py-2 px-3 leading-tight focus:outline-none focus:shadow-outline"
					id="company"
					type="text"
					placeholder="John Smith & Co"
				/>
			</div>
			<div class="col-span-1">
				<label class="block text-sm font-bold mb-2" for="position"> Position </label>
				<input
					class="form-input shadow appearance-none border rounded w-full py-2 px-3 leading-tight focus:outline-none focus:shadow-outline"
					id="position"
					type="text"
					placeholder="AI Researcher"
				/>
			</div>
			<div class="col-span-2">
				<label class="block text-sm font-bold mb-2 required" for="email"> Email adress </label>
				<input
					class="form-input shadow appearance-none border rounded w-full py-2 px-3 leading-tight focus:outline-none focus:shadow-outline"
					id="email"
					type="text"
					placeholder="johnsmith@jsco.com"
				/>
			</div>
			<div class="col-span-2">
				<label class="block text-sm font-bold mb-2" for="phone"> Phone number </label>
				<input
					class="form-input shadow appearance-none border rounded w-full py-2 px-3 leading-tight focus:outline-none focus:shadow-outline"
					id="phone"
					type="text"
					placeholder="+33 1 02 03 04 05"
				/>
			</div>
			<div class="col-span-2">
				<label class="block text-md font-bold mb-2 required" for="message"> Message </label>
				<textarea
					class="form-input shadow appearance-none border rounded w-full py-2 px-3 leading-tight focus:outline-none focus:shadow-outline"
					id="message"
					rows="4"
					placeholder="Your message"
				></textarea>
			</div>
			<div class="col-span-2">
				<button
					type="submit"
					class="form-button mt-4 w-full inline-flex justify-center py-3 px-4 border border-transparent shadow-sm text-sm font-medium rounded-3xl focus:outline-none focus:ring-2 focus:ring-offset-2"
					on:click={submitForm}
				>
					Submit
				</button>
			</div>
		</form>
	</div>
{/if}

<style>
	:root {
		--background-color: white;
		--text-color: #333;
		--input-background: #fff;
		--input-border: #ccc;
		--button-background: #1d4ed8;
		--button-hover-background: #1e40af;
		--button-text-color: white;
	}

<<<<<<< HEAD
{#if show}
<div class="fixed inset-0 flex items-center justify-center modal-overlay" on:click={handleOverlayClick} on:keydown={handleKeyDown} tabindex="0">
    <form class="form-container shadow-md rounded px-8 pt-6 pb-8 mb-4 grid grid-cols-2 gap-4" on:submit={submitForm}>
        <div class="col-span-1">
            <label class="block text-sm font-bold mb-2" for="lastname">
                Nom *
            </label>
            <input class="form-input shadow appearance-none border rounded w-full py-2 px-3 leading-tight focus:outline-none focus:shadow-outline" id="lastname" name="lastname" type="text" placeholder="Smith">
        </div>
        <div class="col-span-1">
            <label class="block text-sm font-bold mb-2" for="firstname">
                Prénom *
            </label>
            <input class="form-input shadow appearance-none border rounded w-full py-2 px-3 leading-tight focus:outline-none focus:shadow-outline" id="firstname" name="firstname" type="text" placeholder="John">
        </div>
        <div class="col-span-1">
            <label class="block text-sm font-bold mb-2" for="company">
              Société *
            </label>
            <input class="form-input shadow appearance-none border rounded w-full py-2 px-3 leading-tight focus:outline-none focus:shadow-outline" id="company" name="company" type="text" placeholder="John Smith & Co">
        </div>
        <div class="col-span-1">
            <label class="block text-sm font-bold mb-2" for="position">
              Poste *
            </label>
            <input class="form-input shadow appearance-none border rounded w-full py-2 px-3 leading-tight focus:outline-none focus:shadow-outline" id="position" name="position" type="text" placeholder="Responsable Marketing">
        </div>
        <div class="col-span-2">
            <label class="block text-sm font-bold mb-2" for="email">
              Email *
            </label>
            <input class="form-input shadow appearance-none border rounded w-full py-2 px-3 leading-tight focus:outline-none focus:shadow-outline" id="email" name="email" type="text" placeholder="johnsmith@jsco.com">
        </div>
        <div class="col-span-2">
            <label class="block text-sm font-bold mb-2" for="phone">
              Téléphone *
            </label>
            <input class="form-input shadow appearance-none border rounded w-full py-2 px-3 leading-tight focus:outline-none focus:shadow-outline" id="phone" name="phone" type="text" placeholder="+33 1 02 03 04 05">
        </div>
        <div class="col-span-2">
            <label class="block text-md font-bold mb-2" for="message">
                Message *
            </label>
            <textarea class="form-input shadow appearance-none border rounded w-full py-2 px-3 leading-tight focus:outline-none focus:shadow-outline" id="message" name="message" rows="4" placeholder="Votre message"></textarea>
        </div>
        <div class="col-span-2">
            <button type="submit" class="form-button mt-4 w-full inline-flex justify-center py-3 px-4 border border-transparent shadow-sm text-sm font-medium rounded-3xl focus:outline-none focus:ring-2 focus:ring-offset-2">
                Submit
            </button>
        </div>
    </form>
</div>
{/if}
=======
	@media (prefers-color-scheme: dark) {
		:root {
			--background-color: #333;
			--text-color: #ddd;
			--input-background: #444;
			--input-border: #555;
			--button-background: #2563eb;
			--button-hover-background: #1d4ed8;
			--button-text-color: white;
		}
	}

	.modal-overlay {
		background-color: rgba(0, 0, 0, 0.5);
	}

	.form-container {
		background-color: var(--background-color);
		color: var(--text-color);
	}

	.form-input {
		background-color: var(--input-background);
		border-color: var(--input-border);
		color: var(--text-color);
	}

	.form-button {
		background-color: var(--button-background);
		color: var(--button-text-color);
	}

	.form-button:hover {
		background-color: var(--button-hover-background);
	}

	label.required::after {
		content: ' *';
		color: #b91c1c;
	}
</style>
>>>>>>> 1fd959ec
<|MERGE_RESOLUTION|>--- conflicted
+++ resolved
@@ -1,5 +1,7 @@
 <script lang="ts">
-<<<<<<< HEAD
+
+    import { toast } from 'svelte-sonner';
+
     export let show = false;
 
     interface Contact {
@@ -12,7 +14,7 @@
         message: string;
     }
 
-    function submitForm(event: Event) {
+    function sendForm(event: Event) {
         event.preventDefault();
         const form = event.target as HTMLFormElement;
         const formData = new FormData(form);
@@ -51,26 +53,6 @@
         closeModal();
     }
 
-    function closeModal() {
-        show = false;
-    }
-
-    function handleOverlayClick(event: MouseEvent) {
-        if (event.target === event.currentTarget) {
-            closeModal();
-        }
-    }
-
-    function handleKeyDown(event: KeyboardEvent) {
-        if (event.key === 'Escape') {
-            closeModal();
-        }
-    }
-=======
-	import { toast } from 'svelte-sonner';
-
-	export let show = false;
-
 	const validateEmailFormat = (email: string): boolean => {
 		const emailRegex = /^[^\s@]+@[^\s@]+\.[^\s@]+$/;
 		return emailRegex.test(email);
@@ -106,6 +88,8 @@
 			return;
 		}
 
+        sendForm(event);
+
 		// TODO : CALL API TO SEND MAIL
 		closeModal();
 	}
@@ -125,7 +109,6 @@
 			closeModal();
 		}
 	}
->>>>>>> 1fd959ec
 </script>
 
 <!-- svelte-ignore a11y-no-static-element-interactions -->
@@ -228,61 +211,6 @@
 		--button-text-color: white;
 	}
 
-<<<<<<< HEAD
-{#if show}
-<div class="fixed inset-0 flex items-center justify-center modal-overlay" on:click={handleOverlayClick} on:keydown={handleKeyDown} tabindex="0">
-    <form class="form-container shadow-md rounded px-8 pt-6 pb-8 mb-4 grid grid-cols-2 gap-4" on:submit={submitForm}>
-        <div class="col-span-1">
-            <label class="block text-sm font-bold mb-2" for="lastname">
-                Nom *
-            </label>
-            <input class="form-input shadow appearance-none border rounded w-full py-2 px-3 leading-tight focus:outline-none focus:shadow-outline" id="lastname" name="lastname" type="text" placeholder="Smith">
-        </div>
-        <div class="col-span-1">
-            <label class="block text-sm font-bold mb-2" for="firstname">
-                Prénom *
-            </label>
-            <input class="form-input shadow appearance-none border rounded w-full py-2 px-3 leading-tight focus:outline-none focus:shadow-outline" id="firstname" name="firstname" type="text" placeholder="John">
-        </div>
-        <div class="col-span-1">
-            <label class="block text-sm font-bold mb-2" for="company">
-              Société *
-            </label>
-            <input class="form-input shadow appearance-none border rounded w-full py-2 px-3 leading-tight focus:outline-none focus:shadow-outline" id="company" name="company" type="text" placeholder="John Smith & Co">
-        </div>
-        <div class="col-span-1">
-            <label class="block text-sm font-bold mb-2" for="position">
-              Poste *
-            </label>
-            <input class="form-input shadow appearance-none border rounded w-full py-2 px-3 leading-tight focus:outline-none focus:shadow-outline" id="position" name="position" type="text" placeholder="Responsable Marketing">
-        </div>
-        <div class="col-span-2">
-            <label class="block text-sm font-bold mb-2" for="email">
-              Email *
-            </label>
-            <input class="form-input shadow appearance-none border rounded w-full py-2 px-3 leading-tight focus:outline-none focus:shadow-outline" id="email" name="email" type="text" placeholder="johnsmith@jsco.com">
-        </div>
-        <div class="col-span-2">
-            <label class="block text-sm font-bold mb-2" for="phone">
-              Téléphone *
-            </label>
-            <input class="form-input shadow appearance-none border rounded w-full py-2 px-3 leading-tight focus:outline-none focus:shadow-outline" id="phone" name="phone" type="text" placeholder="+33 1 02 03 04 05">
-        </div>
-        <div class="col-span-2">
-            <label class="block text-md font-bold mb-2" for="message">
-                Message *
-            </label>
-            <textarea class="form-input shadow appearance-none border rounded w-full py-2 px-3 leading-tight focus:outline-none focus:shadow-outline" id="message" name="message" rows="4" placeholder="Votre message"></textarea>
-        </div>
-        <div class="col-span-2">
-            <button type="submit" class="form-button mt-4 w-full inline-flex justify-center py-3 px-4 border border-transparent shadow-sm text-sm font-medium rounded-3xl focus:outline-none focus:ring-2 focus:ring-offset-2">
-                Submit
-            </button>
-        </div>
-    </form>
-</div>
-{/if}
-=======
 	@media (prefers-color-scheme: dark) {
 		:root {
 			--background-color: #333;
@@ -323,5 +251,4 @@
 		content: ' *';
 		color: #b91c1c;
 	}
-</style>
->>>>>>> 1fd959ec
+</style>