<script lang="ts">
	import { toast } from 'svelte-sonner';
	import { v4 as uuidv4 } from 'uuid';

	import { goto } from '$app/navigation';
	import {
		user,
		chats,
		settings,
		showSettings,
		chatId,
		tags,
		showSidebar,
		mobile,
		showArchivedChats,
		pinnedChats,
		scrollPaginationEnabled,
		currentChatPage,
		temporaryChatEnabled,
		channels,
		socket,
		config,
		isApp
	} from '$lib/stores';
	import { onMount, getContext, tick, onDestroy } from 'svelte';

	const i18n = getContext('i18n');

	import {
		deleteChatById,
		getChatList,
		getAllTags,
		getChatListBySearchText,
		createNewChat,
		getPinnedChatList,
		toggleChatPinnedStatusById,
		getChatPinnedStatusById,
		getChatById,
		updateChatFolderIdById,
		importChat
	} from '$lib/apis/chats';
	import { createNewFolder, getFolders, updateFolderParentIdById } from '$lib/apis/folders';
	import { WEBUI_BASE_URL } from '$lib/constants';

	import ArchivedChatsModal from './Sidebar/ArchivedChatsModal.svelte';
	import UserMenu from './Sidebar/UserMenu.svelte';
	import ChatItem from './Sidebar/ChatItem.svelte';
	import Spinner from '../common/Spinner.svelte';
	import Loader from '../common/Loader.svelte';
	import AddFilesPlaceholder from '../AddFilesPlaceholder.svelte';
	import SearchInput from './Sidebar/SearchInput.svelte';
	import Folder from '../common/Folder.svelte';
	import Plus from '../icons/Plus.svelte';
	import Tooltip from '../common/Tooltip.svelte';
	import Folders from './Sidebar/Folders.svelte';
	import { getChannels, createNewChannel } from '$lib/apis/channels';
	import ChannelModal from './Sidebar/ChannelModal.svelte';
	import ChannelItem from './Sidebar/ChannelItem.svelte';
	import PencilSquare from '../icons/PencilSquare.svelte';
<<<<<<< HEAD
	import DrawerClose from '../icons/DrawerClose.svelte';
	import FolderCreate from '../icons/FolderCreate.svelte';
=======
	import Home from '../icons/Home.svelte';
>>>>>>> 3f3a5bb0

	const BREAKPOINT = 768;

	let navElement;
	let search = '';

	let shiftKey = false;

	let selectedChatId = null;
	let showDropdown = false;
	let showPinnedChat = true;

	let showCreateChannel = false;

	// Pagination variables
	let chatListLoading = false;
	let allChatsLoaded = false;

	let folders = {};

	const initFolders = async () => {
		const folderList = await getFolders(localStorage.token).catch((error) => {
			toast.error(`${error}`);
			return [];
		});

		folders = {};

		// First pass: Initialize all folder entries
		for (const folder of folderList) {
			// Ensure folder is added to folders with its data
			folders[folder.id] = { ...(folders[folder.id] || {}), ...folder };
		}

		// Second pass: Tie child folders to their parents
		for (const folder of folderList) {
			if (folder.parent_id) {
				// Ensure the parent folder is initialized if it doesn't exist
				if (!folders[folder.parent_id]) {
					folders[folder.parent_id] = {}; // Create a placeholder if not already present
				}

				// Initialize childrenIds array if it doesn't exist and add the current folder id
				folders[folder.parent_id].childrenIds = folders[folder.parent_id].childrenIds
					? [...folders[folder.parent_id].childrenIds, folder.id]
					: [folder.id];

				// Sort the children by updated_at field
				folders[folder.parent_id].childrenIds.sort((a, b) => {
					return folders[b].updated_at - folders[a].updated_at;
				});
			}
		}
	};

	const createFolder = async (name = 'Dossier') => {
		if (name === '') {
			toast.error($i18n.t('Folder name cannot be empty.'));
			return;
		}

		const rootFolders = Object.values(folders).filter((folder) => folder.parent_id === null);
		if (rootFolders.find((folder) => folder.name.toLowerCase() === name.toLowerCase())) {
			// If a folder with the same name already exists, append a number to the name
			let i = 1;
			while (
				rootFolders.find((folder) => folder.name.toLowerCase() === `${name} ${i}`.toLowerCase())
			) {
				i++;
			}

			name = `${name} ${i}`;
		}

		const res = await createNewFolder(localStorage.token, name).catch((error) => {
			toast.error(`${error}`);
			return null;
		});

		if (res) {
			await initFolders();
			// After folder is created, find it and trigger edit mode
			await tick();
			const folderButton = document.querySelector(`#folder-${res.id}-button`);
			if (folderButton) {
				const event = new MouseEvent('dblclick', {
					bubbles: true,
					cancelable: true,
					view: window
				});
				folderButton.dispatchEvent(event);
			}
		}
	};

	const initChannels = async () => {
		await channels.set(await getChannels(localStorage.token));
	};

	const initChatList = async () => {
		// Reset pagination variables
		tags.set(await getAllTags(localStorage.token));
		pinnedChats.set(await getPinnedChatList(localStorage.token));
		initFolders();

		currentChatPage.set(1);
		allChatsLoaded = false;

		if (search) {
			await chats.set(await getChatListBySearchText(localStorage.token, search, $currentChatPage));
		} else {
			await chats.set(await getChatList(localStorage.token, $currentChatPage));
		}

		// Enable pagination
		scrollPaginationEnabled.set(true);
	};

	const loadMoreChats = async () => {
		chatListLoading = true;

		currentChatPage.set($currentChatPage + 1);

		let newChatList = [];

		if (search) {
			newChatList = await getChatListBySearchText(localStorage.token, search, $currentChatPage);
		} else {
			newChatList = await getChatList(localStorage.token, $currentChatPage);
		}

		// once the bottom of the list has been reached (no results) there is no need to continue querying
		allChatsLoaded = newChatList.length === 0;
		await chats.set([...($chats ? $chats : []), ...newChatList]);

		chatListLoading = false;
	};

	let searchDebounceTimeout;

	const searchDebounceHandler = async () => {
		console.log('search', search);
		chats.set(null);

		if (searchDebounceTimeout) {
			clearTimeout(searchDebounceTimeout);
		}

		if (search === '') {
			await initChatList();
			return;
		} else {
			searchDebounceTimeout = setTimeout(async () => {
				allChatsLoaded = false;
				currentChatPage.set(1);
				await chats.set(await getChatListBySearchText(localStorage.token, search));

				if ($chats.length === 0) {
					tags.set(await getAllTags(localStorage.token));
				}
			}, 1000);
		}
	};

	const importChatHandler = async (items, pinned = false, folderId = null) => {
		console.log('importChatHandler', items, pinned, folderId);
		for (const item of items) {
			console.log(item);
			if (item.chat) {
				await importChat(localStorage.token, item.chat, item?.meta ?? {}, pinned, folderId);
			}
		}

		initChatList();
	};

	const inputFilesHandler = async (files) => {
		console.log(files);

		for (const file of files) {
			const reader = new FileReader();
			reader.onload = async (e) => {
				const content = e.target.result;

				try {
					const chatItems = JSON.parse(content);
					importChatHandler(chatItems);
				} catch {
					toast.error($i18n.t(`Invalid file format.`));
				}
			};

			reader.readAsText(file);
		}
	};

	const tagEventHandler = async (type, tagName, chatId) => {
		console.log(type, tagName, chatId);
		if (type === 'delete') {
			initChatList();
		} else if (type === 'add') {
			initChatList();
		}
	};

	let draggedOver = false;

	const onDragOver = (e) => {
		e.preventDefault();

		// Check if a file is being draggedOver.
		if (e.dataTransfer?.types?.includes('Files')) {
			draggedOver = true;
		} else {
			draggedOver = false;
		}
	};

	const onDragLeave = () => {
		draggedOver = false;
	};

	const onDrop = async (e) => {
		e.preventDefault();
		console.log(e); // Log the drop event

		// Perform file drop check and handle it accordingly
		if (e.dataTransfer?.files) {
			const inputFiles = Array.from(e.dataTransfer?.files);

			if (inputFiles && inputFiles.length > 0) {
				console.log(inputFiles); // Log the dropped files
				inputFilesHandler(inputFiles); // Handle the dropped files
			}
		}

		draggedOver = false; // Reset draggedOver status after drop
	};

	let touchstart;
	let touchend;

	function checkDirection() {
		const screenWidth = window.innerWidth;
		const swipeDistance = Math.abs(touchend.screenX - touchstart.screenX);
		if (touchstart.clientX < 40 && swipeDistance >= screenWidth / 8) {
			if (touchend.screenX < touchstart.screenX) {
				showSidebar.set(false);
			}
			if (touchend.screenX > touchstart.screenX) {
				showSidebar.set(true);
			}
		}
	}

	const onTouchStart = (e) => {
		touchstart = e.changedTouches[0];
		console.log(touchstart.clientX);
	};

	const onTouchEnd = (e) => {
		touchend = e.changedTouches[0];
		checkDirection();
	};

	const onKeyDown = (e) => {
		if (e.key === 'Shift') {
			shiftKey = true;
		}
	};

	const onKeyUp = (e) => {
		if (e.key === 'Shift') {
			shiftKey = false;
		}
	};

	const onFocus = () => {};

	const onBlur = () => {
		shiftKey = false;
		selectedChatId = null;
	};

	onMount(async () => {
		showPinnedChat = localStorage?.showPinnedChat ? localStorage.showPinnedChat === 'true' : true;

		mobile.subscribe((value) => {
			if ($showSidebar && value) {
				showSidebar.set(false);
			}

			if ($showSidebar && !value) {
				const navElement = document.getElementsByTagName('nav')[0];
				if (navElement) {
					navElement.style['-webkit-app-region'] = 'drag';
				}
			}

			if (!$showSidebar && !value) {
				showSidebar.set(true);
			}
		});

		showSidebar.set(!$mobile ? localStorage.sidebar === 'true' : false);
		showSidebar.subscribe((value) => {
			localStorage.sidebar = value;

			// nav element is not available on the first render
			const navElement = document.getElementsByTagName('nav')[0];

			if (navElement) {
				if ($mobile) {
					if (!value) {
						navElement.style['-webkit-app-region'] = 'drag';
					} else {
						navElement.style['-webkit-app-region'] = 'no-drag';
					}
				} else {
					navElement.style['-webkit-app-region'] = 'drag';
				}
			}
		});

		await initChannels();
		await initChatList();

		window.addEventListener('keydown', onKeyDown);
		window.addEventListener('keyup', onKeyUp);

		window.addEventListener('touchstart', onTouchStart);
		window.addEventListener('touchend', onTouchEnd);

		window.addEventListener('focus', onFocus);
		window.addEventListener('blur-sm', onBlur);

		const dropZone = document.getElementById('sidebar');

		dropZone?.addEventListener('dragover', onDragOver);
		dropZone?.addEventListener('drop', onDrop);
		dropZone?.addEventListener('dragleave', onDragLeave);
	});

	onDestroy(() => {
		window.removeEventListener('keydown', onKeyDown);
		window.removeEventListener('keyup', onKeyUp);

		window.removeEventListener('touchstart', onTouchStart);
		window.removeEventListener('touchend', onTouchEnd);

		window.removeEventListener('focus', onFocus);
		window.removeEventListener('blur-sm', onBlur);

		const dropZone = document.getElementById('sidebar');

		dropZone?.removeEventListener('dragover', onDragOver);
		dropZone?.removeEventListener('drop', onDrop);
		dropZone?.removeEventListener('dragleave', onDragLeave);
	});
</script>

<ArchivedChatsModal
	bind:show={$showArchivedChats}
	on:change={async () => {
		await initChatList();
	}}
/>

<ChannelModal
	bind:show={showCreateChannel}
	onSubmit={async ({ name, access_control }) => {
		const res = await createNewChannel(localStorage.token, {
			name: name,
			access_control: access_control
		}).catch((error) => {
			toast.error(`${error}`);
			return null;
		});

		if (res) {
			$socket.emit('join-channels', { auth: { token: $user.token } });
			await initChannels();
			showCreateChannel = false;
		}
	}}
/>

<!-- svelte-ignore a11y-no-static-element-interactions -->

{#if $showSidebar}
	<div
		class=" {$isApp
			? ' ml-[4.5rem] md:ml-0'
			: ''} fixed md:hidden z-40 top-0 right-0 left-0 bottom-0 bg-black/60 w-full min-h-screen h-screen flex justify-center overflow-hidden overscroll-contain"
		on:mousedown={() => {
			showSidebar.set(!$showSidebar);
		}}
	/>
{/if}

<div
	bind:this={navElement}
	id="sidebar"
	class="h-screen max-h-[100dvh] min-h-screen select-none {$showSidebar
<<<<<<< HEAD
		? 'md:relative w-[285px] max-w-[285px]'
		: '-translate-x-[285px] w-[0px]'} bg-[#f6f6f6] text-gray-900 dark:bg-[#1e1e1e] dark:text-gray-200 text-sm transition fixed z-50 top-0 left-0 overflow-x-hidden
=======
		? 'md:relative w-[260px] max-w-[260px]'
		: '-translate-x-[260px] w-[0px]'} {$isApp
		? `ml-[4.5rem] md:ml-0 `
		: 'transition-width duration-200 ease-in-out'}  shrink-0 bg-gray-50 text-gray-900 dark:bg-gray-950 dark:text-gray-200 text-sm fixed z-50 top-0 left-0 overflow-x-hidden
>>>>>>> 3f3a5bb0
        "
	data-state={$showSidebar}
>
	<div
		class="py-2 my-auto flex flex-col justify-between h-screen max-h-[100dvh] w-[285px] overflow-x-hidden z-50 {$showSidebar
			? ''
			: 'invisible'}"
	>
		<div class="px-1.5 flex justify-between space-x-1 text-gray-600 dark:text-gray-400">
			<button
				class=" cursor-pointer p-[7px] flex rounded-xl hover:bg-gray-100 dark:hover:bg-gray-900 transition hover:text-[var(--text-action-high-blue-france)]"
				on:click={() => {
					showSidebar.set(!$showSidebar);
				}}
			>
				<div class=" m-auto self-center">
					<DrawerClose className="size-5" strokeWidth="2" />
				</div>
			</button>
		</div>
<<<<<<< HEAD
		{#if $user?.role === 'admin' || $user?.permissions?.workspace?.models || $user?.permissions?.workspace?.knowledge || $user?.permissions?.workspace?.prompts || $user?.permissions?.workspace?.tools}
			<div class="px-1.5 flex justify-center text-gray-800 dark:text-gray-200">
				<a
					class="flex-grow flex space-x-3 rounded-lg px-2 py-[7px] transition fr-background-action-high--blue-france hover:bg-[var(--background-action-high-blue-france-hover)]"
=======

		<!-- {#if $user?.role === 'admin'}
			<div class="px-1.5 flex justify-center text-gray-800 dark:text-gray-200">
				<a
					class="grow flex items-center space-x-3 rounded-lg px-2 py-[7px] hover:bg-gray-100 dark:hover:bg-gray-900 transition"
					href="/home"
					on:click={() => {
						selectedChatId = null;
						chatId.set('');

						if ($mobile) {
							showSidebar.set(false);
						}
					}}
					draggable="false"
				>
					<div class="self-center">
						<Home strokeWidth="2" className="size-[1.1rem]" />
					</div>

					<div class="flex self-center translate-y-[0.5px]">
						<div class=" self-center font-medium text-sm font-primary">{$i18n.t('Home')}</div>
					</div>
				</a>
			</div>
		{/if} -->

		{#if $user?.role === 'admin' || $user?.permissions?.workspace?.models || $user?.permissions?.workspace?.knowledge || $user?.permissions?.workspace?.prompts || $user?.permissions?.workspace?.tools}
			<div class="px-1.5 flex justify-center text-gray-800 dark:text-gray-200">
				<a
					class="grow flex items-center space-x-3 rounded-lg px-2 py-[7px] hover:bg-gray-100 dark:hover:bg-gray-900 transition"
>>>>>>> 3f3a5bb0
					href="/workspace"
					on:click={() => {
						selectedChatId = null;
						chatId.set('');

						if ($mobile) {
							showSidebar.set(false);
						}
					}}
					draggable="false"
				>
					<div class="self-center">
						<svg
							xmlns="http://www.w3.org/2000/svg"
							fill="none"
							viewBox="0 0 24 24"
							stroke-width="2"
							stroke="white"
							class="size-[1.1rem]"
						>
							<path
								stroke-linecap="round"
								stroke-linejoin="round"
								d="M13.5 16.875h3.375m0 0h3.375m-3.375 0V13.5m0 3.375v3.375M6 10.5h2.25a2.25 2.25 0 0 0 2.25-2.25V6a2.25 2.25 0 0 0-2.25-2.25H6A2.25 2.25 0 0 0 3.75 6v2.25A2.25 2.25 0 0 0 6 10.5Zm0 9.75h2.25A2.25 2.25 0 0 0 10.5 18v-2.25a2.25 2.25 0 0 0-2.25-2.25H6a2.25 2.25 0 0 0-2.25 2.25V18A2.25 2.25 0 0 0 6 20.25Zm9.75-9.75H18a2.25 2.25 0 0 0 2.25-2.25V6A2.25 2.25 0 0 0 18 3.75h-2.25A2.25 2.25 0 0 0 13.5 6v2.25a2.25 2.25 0 0 0 2.25 2.25Z"
							/>
						</svg>
					</div>

<<<<<<< HEAD
					<div class="flex self-center">
						<div class=" self-center font-medium text-sm font-primary text-white">
							{$i18n.t('Workspace')}
						</div>
=======
					<div class="flex self-center translate-y-[0.5px]">
						<div class=" self-center font-medium text-sm font-primary">{$i18n.t('Workspace')}</div>
>>>>>>> 3f3a5bb0
					</div>
				</a>
			</div>
		{/if}
		<div class="px-1.5 flex justify-center text-gray-800 dark:text-gray-200">
			<a
				id="sidebar-new-chat-button"
				class="flex-grow flex space-x-3 rounded-lg px-2 py-[7px] hover:bg-gray-100 dark:hover:bg-gray-900 transition no-drag-region"
				href="/"
				draggable="false"
				on:click={async (e) => {
					e.preventDefault();
					selectedChatId = null;
					chatId.set('');
					await goto('/');
					const newChatButton = document.getElementById('new-chat-button');
					setTimeout(() => {
						newChatButton?.click();
						if ($mobile) {
							showSidebar.set(false);
						}
					}, 0);
				}}
			>
				<div class="self-center">
					<PencilSquare className="size-[1.1rem]" strokeWidth="2" />
				</div>

				<div class="flex self-center">
					<div class="self-center font-medium text-sm font-primary">{$i18n.t('New Chat')}</div>
				</div>
			</a>
		</div>

		<div class="relative {$temporaryChatEnabled ? 'opacity-20' : ''}">
			{#if $temporaryChatEnabled}
				<div class="absolute z-40 w-full h-full flex justify-center"></div>
			{/if}

			<SearchInput
				bind:value={search}
				on:input={searchDebounceHandler}
				placeholder={$i18n.t('Search')}
			/>
		</div>

		<div
			class="relative flex flex-col flex-1 overflow-y-auto overflow-x-hidden {$temporaryChatEnabled
				? 'opacity-20'
				: ''}"
		>
			{#if $config?.features?.enable_channels && ($user.role === 'admin' || $channels.length > 0) && !search}
				<Folder
					className="px-2 mt-0.5"
					name={$i18n.t('Channels')}
					dragAndDrop={false}
					onAdd={async () => {
						if ($user.role === 'admin') {
							await tick();

							setTimeout(() => {
								showCreateChannel = true;
							}, 0);
						}
					}}
					onAddLabel={$i18n.t('Create Channel')}
				>
					{#each $channels as channel}
						<ChannelItem
							{channel}
							onUpdate={async () => {
								await initChannels();
							}}
						/>
					{/each}
				</Folder>
			{/if}

			{#if !search}
				<div class="px-2 mt-4 flex items-center justify-between">
					<div class="text-sm font-medium">{$i18n.t('Folders')}</div>
					<button
						class="p-1 hover:bg-gray-100 dark:hover:bg-gray-900 rounded-lg transition hover:text-[var(--text-action-high-blue-france)]"
						on:click={() => createFolder()}
					>
						<FolderCreate className="size-[1.3rem]" strokeWidth="2" />
					</button>
				</div>
				<Folders
					{folders}
					on:import={(e) => {
						const { folderId, items } = e.detail;
						importChatHandler(items, false, folderId);
					}}
					on:update={async (e) => {
						initChatList();
					}}
					on:change={async () => {
						initChatList();
					}}
				/>
			{/if}

			{#if !search && $pinnedChats.length > 0}
				<div class="flex flex-col space-y-1 px-2 mt-2">
					<div class="text-sm font-medium mb-1">{$i18n.t('Pinned')}</div>
					<div class="flex flex-col space-y-1">
						{#each $pinnedChats as chat}
							<ChatItem
								id={chat.id}
								title={chat.title}
								{shiftKey}
								selected={selectedChatId === chat.id}
								on:select={() => {
									selectedChatId = chat.id;
								}}
								on:unselect={() => {
									selectedChatId = null;
								}}
								on:change={async () => {
									initChatList();
								}}
								on:tag={(e) => {
									const { type, name } = e.detail;
									tagEventHandler(type, name, chat.id);
								}}
							/>
						{/each}
					</div>
				</div>
			{/if}

			<div class="flex-1 flex flex-col overflow-y-auto scrollbar-hidden">
				<div class="pt-1.5 mt-4">
					{#if $chats}
						{#each $chats as chat, idx}
							{#if idx === 0 || (idx > 0 && chat.time_range !== $chats[idx - 1].time_range)}
								<div class="w-full px-2 text-xs font-medium {idx === 0 ? '' : 'pt-5'} pb-1.5">
									{$i18n.t(chat.time_range)}
								</div>
							{/if}

							<ChatItem
								className=""
								id={chat.id}
								title={chat.title}
								{shiftKey}
								selected={selectedChatId === chat.id}
								on:select={() => {
									selectedChatId = chat.id;
								}}
								on:unselect={() => {
									selectedChatId = null;
								}}
								on:change={async () => {
									initChatList();
								}}
								on:tag={(e) => {
									const { type, name } = e.detail;
									tagEventHandler(type, name, chat.id);
								}}
							/>
						{/each}

						{#if $scrollPaginationEnabled && !allChatsLoaded}
							<Loader
								on:visible={(e) => {
									if (!chatListLoading) {
										loadMoreChats();
									}
								}}
							>
								<div
									class="w-full flex justify-center py-1 text-xs animate-pulse items-center gap-2"
								>
									<Spinner className="size-4" />
									<div>Loading...</div>
								</div>
							</Loader>
						{/if}
					{:else}
						<div class="w-full flex justify-center py-1 text-xs animate-pulse items-center gap-2">
							<Spinner className="size-4" />
							<div>Loading...</div>
						</div>
					{/if}
				</div>
			</div>
		</div>

		<div class="px-2">
			<div class="flex flex-col font-primary">
				{#if $user !== undefined}
					<UserMenu
						role={$user.role}
						on:show={(e) => {
							if (e.detail === 'archived-chat') {
								showArchivedChats.set(true);
							}
						}}
					>
						<button
							class=" flex items-center rounded-xl py-2.5 px-2.5 w-full hover:bg-gray-100 dark:hover:bg-gray-900 transition"
							on:click={() => {
								showDropdown = !showDropdown;
							}}
						>
							<div class=" self-center mr-3">
								<img
									src={$user.profile_image_url}
									class=" max-w-[30px] object-cover rounded-full"
									alt="User profile"
								/>
							</div>
							<div class=" self-center font-medium">{$user.name}</div>
						</button>
					</UserMenu>
				{/if}
			</div>
		</div>
	</div>
</div>

<style>
	.scrollbar-hidden:active::-webkit-scrollbar-thumb,
	.scrollbar-hidden:focus::-webkit-scrollbar-thumb,
	.scrollbar-hidden:hover::-webkit-scrollbar-thumb {
		visibility: visible;
	}
	.scrollbar-hidden::-webkit-scrollbar-thumb {
		visibility: hidden;
	}
</style><|MERGE_RESOLUTION|>--- conflicted
+++ resolved
@@ -57,12 +57,9 @@
 	import ChannelModal from './Sidebar/ChannelModal.svelte';
 	import ChannelItem from './Sidebar/ChannelItem.svelte';
 	import PencilSquare from '../icons/PencilSquare.svelte';
-<<<<<<< HEAD
+	import Home from '../icons/Home.svelte';
 	import DrawerClose from '../icons/DrawerClose.svelte';
 	import FolderCreate from '../icons/FolderCreate.svelte';
-=======
-	import Home from '../icons/Home.svelte';
->>>>>>> 3f3a5bb0
 
 	const BREAKPOINT = 768;
 
@@ -467,15 +464,8 @@
 	bind:this={navElement}
 	id="sidebar"
 	class="h-screen max-h-[100dvh] min-h-screen select-none {$showSidebar
-<<<<<<< HEAD
 		? 'md:relative w-[285px] max-w-[285px]'
 		: '-translate-x-[285px] w-[0px]'} bg-[#f6f6f6] text-gray-900 dark:bg-[#1e1e1e] dark:text-gray-200 text-sm transition fixed z-50 top-0 left-0 overflow-x-hidden
-=======
-		? 'md:relative w-[260px] max-w-[260px]'
-		: '-translate-x-[260px] w-[0px]'} {$isApp
-		? `ml-[4.5rem] md:ml-0 `
-		: 'transition-width duration-200 ease-in-out'}  shrink-0 bg-gray-50 text-gray-900 dark:bg-gray-950 dark:text-gray-200 text-sm fixed z-50 top-0 left-0 overflow-x-hidden
->>>>>>> 3f3a5bb0
         "
 	data-state={$showSidebar}
 >
@@ -496,44 +486,11 @@
 				</div>
 			</button>
 		</div>
-<<<<<<< HEAD
+
 		{#if $user?.role === 'admin' || $user?.permissions?.workspace?.models || $user?.permissions?.workspace?.knowledge || $user?.permissions?.workspace?.prompts || $user?.permissions?.workspace?.tools}
 			<div class="px-1.5 flex justify-center text-gray-800 dark:text-gray-200">
 				<a
-					class="flex-grow flex space-x-3 rounded-lg px-2 py-[7px] transition fr-background-action-high--blue-france hover:bg-[var(--background-action-high-blue-france-hover)]"
-=======
-
-		<!-- {#if $user?.role === 'admin'}
-			<div class="px-1.5 flex justify-center text-gray-800 dark:text-gray-200">
-				<a
-					class="grow flex items-center space-x-3 rounded-lg px-2 py-[7px] hover:bg-gray-100 dark:hover:bg-gray-900 transition"
-					href="/home"
-					on:click={() => {
-						selectedChatId = null;
-						chatId.set('');
-
-						if ($mobile) {
-							showSidebar.set(false);
-						}
-					}}
-					draggable="false"
-				>
-					<div class="self-center">
-						<Home strokeWidth="2" className="size-[1.1rem]" />
-					</div>
-
-					<div class="flex self-center translate-y-[0.5px]">
-						<div class=" self-center font-medium text-sm font-primary">{$i18n.t('Home')}</div>
-					</div>
-				</a>
-			</div>
-		{/if} -->
-
-		{#if $user?.role === 'admin' || $user?.permissions?.workspace?.models || $user?.permissions?.workspace?.knowledge || $user?.permissions?.workspace?.prompts || $user?.permissions?.workspace?.tools}
-			<div class="px-1.5 flex justify-center text-gray-800 dark:text-gray-200">
-				<a
-					class="grow flex items-center space-x-3 rounded-lg px-2 py-[7px] hover:bg-gray-100 dark:hover:bg-gray-900 transition"
->>>>>>> 3f3a5bb0
+					class="flex-grow flex space-x-3 rounded-lg px-2 py-[7px] fr-background-action-high--blue-france hover:bg-gray-100 dark:hover:bg-gray-900 transition"
 					href="/workspace"
 					on:click={() => {
 						selectedChatId = null;
@@ -562,15 +519,10 @@
 						</svg>
 					</div>
 
-<<<<<<< HEAD
 					<div class="flex self-center">
 						<div class=" self-center font-medium text-sm font-primary text-white">
 							{$i18n.t('Workspace')}
 						</div>
-=======
-					<div class="flex self-center translate-y-[0.5px]">
-						<div class=" self-center font-medium text-sm font-primary">{$i18n.t('Workspace')}</div>
->>>>>>> 3f3a5bb0
 					</div>
 				</a>
 			</div>
