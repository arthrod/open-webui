--- conflicted
+++ resolved
@@ -30,14 +30,7 @@
 		description: ''
 	};
 	export let content = '';
-<<<<<<< HEAD
-	let accessControl = {
-				read:  { group_ids: [] },
-				write: { group_ids: [] }
-			};
-=======
 	export let accessControl = {};
->>>>>>> 852d9dcb
 
 	let _content = '';
 
