--- conflicted
+++ resolved
@@ -285,14 +285,8 @@
 	"Permission denied when accessing microphone: {{error}}": "마이크 액세스가 거부되었습니다: {{error}}",
 	"Plain text (.txt)": "",
 	"Playground": "놀이터",
-<<<<<<< HEAD
-	"Positive attitude": "",
-	"Profile Image": "",
-	"Prompt (e.g. Tell me a fun fact about the Roman Empire)": "",
-=======
 	"Archived Chats": "채팅 기록 아카이브",
 	"Profile": "프로필",
->>>>>>> c7fa024b
 	"Prompt Content": "프롬프트 내용",
 	"Prompt suggestions": "프롬프트 제안",
 	"Prompts": "프롬프트",
