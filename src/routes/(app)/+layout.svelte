<script lang="ts">
import { toast } from "svelte-sonner";
import { onMount, tick, getContext, setContext } from "svelte";
import { openDB, deleteDB } from "idb";
import fileSaver from "file-saver";
const { saveAs } = fileSaver;
import mermaid from "mermaid";

import { goto } from "$app/navigation";
import { page } from "$app/stores";
import { fade } from "svelte/transition";

import { getKnowledgeBases } from "$lib/apis/knowledge";
import { getFunctions } from "$lib/apis/functions";
import { getModels, getVersionUpdates } from "$lib/apis";
import { getAllTags } from "$lib/apis/chats";
import { getPrompts } from "$lib/apis/prompts";
import { getTools } from "$lib/apis/tools";
import { getBanners } from "$lib/apis/configs";
import { getUserSettings } from "$lib/apis/users";

import { WEBUI_VERSION } from "$lib/constants";
import { compareVersion } from "$lib/utils";

import {
	config,
	user,
	settings,
	models,
	prompts,
	knowledge,
	tools,
	functions,
	tags,
	banners,
	showSettings,
	showChangelog,
	temporaryChatEnabled,
} from "$lib/stores";

import Sidebar from "$lib/components/layout/Sidebar.svelte";
import SettingsModal from "$lib/components/chat/SettingsModal.svelte";
import ChangelogModal from "$lib/components/ChangelogModal.svelte";
import AccountPending from "$lib/components/layout/Overlay/AccountPending.svelte";
import UpdateInfoToast from "$lib/components/layout/UpdateInfoToast.svelte";
import Header from "$lib/components/layout/Header.svelte";

interface I18n {
	t: (key: string) => string;
}

const i18n = getContext<I18n>("i18n");
setContext("i18n", i18n);

let loaded = false;
let DB = null;
let localDBChats = [];

let version;

onMount(async () => {
	if ($user === undefined) {
		await goto("/auth");
	} else if (["user", "admin"].includes($user.role)) {
		try {
			// Check if IndexedDB exists
			DB = await openDB("Chats", 1);

			if (DB) {
				const chats = await DB.getAllFromIndex("chats", "timestamp");
				localDBChats = chats.map((item, idx) => chats[chats.length - 1 - idx]);

				if (localDBChats.length === 0) {
					await deleteDB("Chats");
				}
			}

			console.log(DB);
		} catch (error) {
			// IndexedDB Not Found
		}

		const userSettings = await getUserSettings(localStorage.token).catch(
			(error) => {
				console.error(error);
				return null;
			},
		);

		if (userSettings) {
			settings.set(userSettings.ui);
		} else {
			let localStorageSettings = {} as Parameters<(typeof settings)["set"]>[0];

			try {
				localStorageSettings = JSON.parse(
					localStorage.getItem("settings") ?? "{}",
				);
			} catch (e: unknown) {
				console.error("Failed to parse settings from localStorage", e);
			}

			settings.set(localStorageSettings);
		}

		models.set(await getModels(localStorage.token));
		banners.set(await getBanners(localStorage.token));
		tools.set(await getTools(localStorage.token));

		document.addEventListener("keydown", async function (event) {
			const isCtrlPressed = event.ctrlKey || event.metaKey; // metaKey is for Cmd key on Mac
			// Check if the Shift key is pressed
			const isShiftPressed = event.shiftKey;

			// Check if Ctrl + Shift + O is pressed
			if (isCtrlPressed && isShiftPressed && event.key.toLowerCase() === "o") {
				event.preventDefault();
				console.log("newChat");
				document.getElementById("sidebar-new-chat-button")?.click();
			}

			// Check if Shift + Esc is pressed
			if (isShiftPressed && event.key === "Escape") {
				event.preventDefault();
				console.log("focusInput");
				document.getElementById("chat-input")?.focus();
			}

			// Check if Ctrl + Shift + ; is pressed
			if (isCtrlPressed && isShiftPressed && event.key === ";") {
				event.preventDefault();
				console.log("copyLastCodeBlock");
				const button = [
					...document.getElementsByClassName("copy-code-button"),
				]?.at(-1);
				button?.click();
			}

			// Check if Ctrl + Shift + C is pressed
			if (isCtrlPressed && isShiftPressed && event.key.toLowerCase() === "c") {
				event.preventDefault();
				console.log("copyLastResponse");
				const button = [
					...document.getElementsByClassName("copy-response-button"),
				]?.at(-1);
				console.log(button);
				button?.click();
			}

			// Check if Ctrl + Shift + S is pressed
			if (isCtrlPressed && isShiftPressed && event.key.toLowerCase() === "s") {
				event.preventDefault();
				console.log("toggleSidebar");
				document.getElementById("sidebar-toggle-button")?.click();
			}

			// Check if Ctrl + Shift + Backspace is pressed
			if (
				isCtrlPressed &&
				isShiftPressed &&
				(event.key === "Backspace" || event.key === "Delete")
			) {
				event.preventDefault();
				console.log("deleteChat");
				document.getElementById("delete-chat-button")?.click();
			}

			// Check if Ctrl + . is pressed
			if (isCtrlPressed && event.key === ".") {
				event.preventDefault();
				console.log("openSettings");
				showSettings.set(!$showSettings);
			}

			// Check if Ctrl + / is pressed
			if (isCtrlPressed && event.key === "/") {
				event.preventDefault();
				console.log("showShortcuts");
				document.getElementById("show-shortcuts-button")?.click();
			}

			// Check if Ctrl + Shift + ' is pressed
			if (isCtrlPressed && isShiftPressed && event.key.toLowerCase() === `'`) {
				event.preventDefault();
				console.log("temporaryChat");
				temporaryChatEnabled.set(!$temporaryChatEnabled);
				await goto("/");
				const newChatButton = document.getElementById("new-chat-button");
				setTimeout(() => {
					newChatButton?.click();
				}, 0);
			}
		});

		if ($user.role === "admin" && ($settings?.showChangelog ?? true)) {
			showChangelog.set($settings?.version !== $config.version);
		}

		if ($page.url.searchParams.get("temporary-chat") === "true") {
			temporaryChatEnabled.set(true);
		}

		// Check for version updates
		if ($user.role === "admin") {
			// Check if the user has dismissed the update toast in the last 24 hours
			if (localStorage.dismissedUpdateToast) {
				const dismissedUpdateToast = new Date(
					Number(localStorage.dismissedUpdateToast),
				);
				const now = new Date();

				if (now - dismissedUpdateToast > 24 * 60 * 60 * 1000) {
					checkForVersionUpdates();
				}
			} else {
				checkForVersionUpdates();
			}
		}
		await tick();
	}

	loaded = true;
});

const checkForVersionUpdates = async () => {
	version = await getVersionUpdates(localStorage.token).catch((error) => {
		return {
			current: WEBUI_VERSION,
			latest: WEBUI_VERSION,
		};
	});
};
</script>

<<<<<<< HEAD
<SettingsModal bind:show={$showSettings} />
<ChangelogModal bind:show={$showChangelog} />

{#if version && compareVersion(version.latest, version.current) && ($settings?.showUpdateToast ?? true)}
	<div class=" absolute bottom-8 right-8 z-50" in:fade={{ duration: 100 }}>
		<UpdateInfoToast
			{version}
			on:close={() => {
				localStorage.setItem('dismissedUpdateToast', Date.now().toString());
				version = null;
			}}
		/>
	</div>
{/if}

<div class="app relative">
	<div
		class=" text-gray-700 dark:text-gray-100 bg-white dark:bg-gray-900 h-screen max-h-[100dvh] overflow-auto flex flex-row justify-end"
=======
<div class="app relative h-screen max-h-[100dvh] overflow-hidden">
	<Header />
	
	<SettingsModal bind:show={$showSettings} />
	<ChangelogModal bind:show={$showChangelog} />

	{#if version && compareVersion(version.latest, version.current) && ($settings?.showUpdateToast ?? true)}
		<div class="absolute bottom-8 right-8 z-50" in:fade={{ duration: 100 }}>
			<UpdateInfoToast
				{version}
				on:close={() => {
					localStorage.setItem('dismissedUpdateToast', Date.now().toString());
					version = null;
				}}
			/>
		</div>
	{/if}

	<main
		class="text-gray-700 dark:text-gray-100 bg-white dark:bg-gray-900 h-full pt-[50px] overflow-auto w-full"
>>>>>>> 28ff5661
	>
		{#if !loaded}
			<div class="flex items-center justify-center h-full">
				<div class="loading">Loading...</div>
			</div>
		{:else if !['user', 'admin'].includes($user?.role)}
			<AccountPending />
		{:else if localDBChats.length > 0}
			<div class="fixed w-full h-full flex z-50">
				<div
					class="absolute w-full h-full backdrop-blur-md bg-white/20 dark:bg-gray-900/50 flex justify-center"
				>
					<div class="m-auto pb-44 flex flex-col justify-center">
						<div class="max-w-md">
							<div class="text-center dark:text-white text-2xl font-medium z-50">
								Important Update<br /> Action Required for Chat Log Storage
							</div>

							<div class="mt-4 text-center text-sm dark:text-gray-200 w-full">
								{i18n.t(
									"Saving chat logs directly to your browser's storage is no longer supported. Please take a moment to download and delete your chat logs by clicking the button below. Don't worry, you can easily re-import your chat logs to the backend through"
								)}
								<span class="font-semibold dark:text-white"
									>{i18n.t('Settings')} > {i18n.t('Chats')} > {i18n.t('Import Chats')}</span
								>. {i18n.t(
									'This ensures that your valuable conversations are securely saved to your backend database. Thank you!'
								)}
							</div>

							<div class="mt-6 mx-auto relative group w-fit">
								<button
									class="relative z-20 flex px-5 py-2 rounded-full bg-white border border-gray-100 dark:border-none hover:bg-gray-100 transition font-medium text-sm"
									on:click={async () => {
										let blob = new Blob([JSON.stringify(localDBChats)], {
											type: 'application/json'
										});
										saveAs(blob, `chat-export-${Date.now()}.json`);

										const tx = DB.transaction('chats', 'readwrite');
										await Promise.all([tx.store.clear(), tx.done]);
										await deleteDB('Chats');

										localDBChats = [];
									}}
								>
									Download & Delete
								</button>

								<button
									class="text-xs text-center w-full mt-2 text-gray-400 underline"
									on:click={async () => {
										localDBChats = [];
									}}>{i18n.t('Close')}</button
								>
							</div>
						</div>
					</div>
				</div>
			</div>
		{:else}
			<div class="flex flex-1 h-full ">
				<div class="flex flex-1 overflow-hidden mx-auto w-full">
					<Sidebar />
					<div class="flex-1 overflow-auto">
						<slot />
					</div>
				</div>
			</div>
		{/if}
	</main>
</div>

<style>
	.loading {
		display: inline-block;
		clip-path: inset(0 1ch 0 0);
		animation: l 1s steps(3) infinite;
		letter-spacing: -0.5px;
	}

	@keyframes l {
		to {
			clip-path: inset(0 -1ch 0 0);
		}
	}

	pre[class*='language-'] {
		position: relative;
		overflow: auto;

		/* make space  */
		margin: 5px 0;
		padding: 1.75rem 0 1.75rem 1rem;
		border-radius: 10px;
	}

	pre[class*='language-'] button {
		position: absolute;
		top: 5px;
		right: 5px;

		font-size: 0.9rem;
		padding: 0.15rem;
		background-color: #828282;

		border: ridge 1px #7b7b7c;
		border-radius: 5px;
		text-shadow: #c4c4c4 0 0 2px;
	}

	pre[class*='language-'] button:hover {
		cursor: pointer;
		background-color: #bcbabb;
	}
</style><|MERGE_RESOLUTION|>--- conflicted
+++ resolved
@@ -232,26 +232,6 @@
 };
 </script>
 
-<<<<<<< HEAD
-<SettingsModal bind:show={$showSettings} />
-<ChangelogModal bind:show={$showChangelog} />
-
-{#if version && compareVersion(version.latest, version.current) && ($settings?.showUpdateToast ?? true)}
-	<div class=" absolute bottom-8 right-8 z-50" in:fade={{ duration: 100 }}>
-		<UpdateInfoToast
-			{version}
-			on:close={() => {
-				localStorage.setItem('dismissedUpdateToast', Date.now().toString());
-				version = null;
-			}}
-		/>
-	</div>
-{/if}
-
-<div class="app relative">
-	<div
-		class=" text-gray-700 dark:text-gray-100 bg-white dark:bg-gray-900 h-screen max-h-[100dvh] overflow-auto flex flex-row justify-end"
-=======
 <div class="app relative h-screen max-h-[100dvh] overflow-hidden">
 	<Header />
 	
@@ -272,7 +252,6 @@
 
 	<main
 		class="text-gray-700 dark:text-gray-100 bg-white dark:bg-gray-900 h-full pt-[50px] overflow-auto w-full"
->>>>>>> 28ff5661
 	>
 		{#if !loaded}
 			<div class="flex items-center justify-center h-full">
