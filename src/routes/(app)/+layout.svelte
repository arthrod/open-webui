<script lang="ts">
	import { toast } from 'svelte-sonner';
	import { onMount, tick, getContext } from 'svelte';
	import { openDB, deleteDB } from 'idb';
	import fileSaver from 'file-saver';
	const { saveAs } = fileSaver;
	import mermaid from 'mermaid';

	import { goto } from '$app/navigation';
	import { page } from '$app/stores';
	import { fade } from 'svelte/transition';

	import { getKnowledgeBases } from '$lib/apis/knowledge';
	import { getFunctions } from '$lib/apis/functions';
	import { getModels, getToolServersData, getVersionUpdates } from '$lib/apis';
	import { getAllTags } from '$lib/apis/chats';
	import { getPrompts } from '$lib/apis/prompts';
	import { getTools } from '$lib/apis/tools';
	import { getBanners } from '$lib/apis/configs';
	import { getUserSettings } from '$lib/apis/users';

	import { WEBUI_VERSION } from '$lib/constants';
	import { compareVersion } from '$lib/utils';

	import {
		config,
		user,
		settings,
		models,
		prompts,
		knowledge,
		tools,
		functions,
		tags,
		banners,
		showSettings,
		showChangelog,
		temporaryChatEnabled,
		toolServers
	} from '$lib/stores';

	import Sidebar from '$lib/components/layout/Sidebar.svelte';
	import SettingsModal from '$lib/components/chat/SettingsModal.svelte';
	import ChangelogModal from '$lib/components/ChangelogModal.svelte';
	import AccountPending from '$lib/components/layout/Overlay/AccountPending.svelte';
	import UpdateInfoToast from '$lib/components/layout/UpdateInfoToast.svelte';
<<<<<<< HEAD
	import { redirectWebAuth } from '$lib/apis/auths';
=======
	import { get } from 'svelte/store';
>>>>>>> 04799f1f

	const i18n = getContext('i18n');

	let loaded = false;
	let DB = null;
	let localDBChats = [];

	let version;

	onMount(async () => {
		if ($user === undefined) {
			redirectWebAuth();
		} else if (['user', 'admin'].includes($user.role)) {
			try {
				// Check if IndexedDB exists
				DB = await openDB('Chats', 1);

				if (DB) {
					const chats = await DB.getAllFromIndex('chats', 'timestamp');
					localDBChats = chats.map((item, idx) => chats[chats.length - 1 - idx]);

					if (localDBChats.length === 0) {
						await deleteDB('Chats');
					}
				}

				console.log(DB);
			} catch (error) {
				// IndexedDB Not Found
			}

			const userSettings = await getUserSettings(localStorage.token).catch((error) => {
				console.error(error);
				return null;
			});

			if (userSettings) {
				settings.set(userSettings.ui);
			} else {
				let localStorageSettings = {} as Parameters<(typeof settings)['set']>[0];

				try {
					localStorageSettings = JSON.parse(localStorage.getItem('settings') ?? '{}');
				} catch (e: unknown) {
					console.error('Failed to parse settings from localStorage', e);
				}

				settings.set(localStorageSettings);
			}

			models.set(
				await getModels(
					localStorage.token,
					$config?.features?.enable_direct_connections && ($settings?.directConnections ?? null)
				)
			);

			banners.set(await getBanners(localStorage.token));
			tools.set(await getTools(localStorage.token));
			toolServers.set(await getToolServersData($i18n, $settings?.toolServers ?? []));

			document.addEventListener('keydown', async function (event) {
				const isCtrlPressed = event.ctrlKey || event.metaKey; // metaKey is for Cmd key on Mac
				// Check if the Shift key is pressed
				const isShiftPressed = event.shiftKey;

				// Check if Ctrl + Shift + O is pressed
				if (isCtrlPressed && isShiftPressed && event.key.toLowerCase() === 'o') {
					event.preventDefault();
					console.log('newChat');
					document.getElementById('sidebar-new-chat-button')?.click();
				}

				// Check if Shift + Esc is pressed
				if (isShiftPressed && event.key === 'Escape') {
					event.preventDefault();
					console.log('focusInput');
					document.getElementById('chat-input')?.focus();
				}

				// Check if Ctrl + Shift + ; is pressed
				if (isCtrlPressed && isShiftPressed && event.key === ';') {
					event.preventDefault();
					console.log('copyLastCodeBlock');
					const button = [...document.getElementsByClassName('copy-code-button')]?.at(-1);
					button?.click();
				}

				// Check if Ctrl + Shift + C is pressed
				if (isCtrlPressed && isShiftPressed && event.key.toLowerCase() === 'c') {
					event.preventDefault();
					console.log('copyLastResponse');
					const button = [...document.getElementsByClassName('copy-response-button')]?.at(-1);
					console.log(button);
					button?.click();
				}

				// Check if Ctrl + Shift + S is pressed
				if (isCtrlPressed && isShiftPressed && event.key.toLowerCase() === 's') {
					event.preventDefault();
					console.log('toggleSidebar');
					document.getElementById('sidebar-toggle-button')?.click();
				}

				// Check if Ctrl + Shift + Backspace is pressed
				if (
					isCtrlPressed &&
					isShiftPressed &&
					(event.key === 'Backspace' || event.key === 'Delete')
				) {
					event.preventDefault();
					console.log('deleteChat');
					document.getElementById('delete-chat-button')?.click();
				}

				// Check if Ctrl + . is pressed
				if (isCtrlPressed && event.key === '.') {
					event.preventDefault();
					console.log('openSettings');
					showSettings.set(!$showSettings);
				}

				// Check if Ctrl + / is pressed
				if (isCtrlPressed && event.key === '/') {
					event.preventDefault();
					console.log('showShortcuts');
					document.getElementById('show-shortcuts-button')?.click();
				}

				// Check if Ctrl + Shift + ' is pressed
				if (
					isCtrlPressed &&
					isShiftPressed &&
					(event.key.toLowerCase() === `'` || event.key.toLowerCase() === `"`)
				) {
					event.preventDefault();
					console.log('temporaryChat');
					temporaryChatEnabled.set(!$temporaryChatEnabled);
					await goto('/');
					const newChatButton = document.getElementById('new-chat-button');
					setTimeout(() => {
						newChatButton?.click();
					}, 0);
				}
			});

			if ($user.role === 'admin' && ($settings?.showChangelog ?? true)) {
				showChangelog.set($settings?.version !== $config.version);
			}

			if ($page.url.searchParams.get('temporary-chat') === 'true') {
				temporaryChatEnabled.set(true);
			}

			console.log($user.permissions);

			if ($user?.permissions?.chat?.temporary_enforced) {
				temporaryChatEnabled.set(true);
			}

			// Check for version updates
			if ($user.role === 'admin') {
				// Check if the user has dismissed the update toast in the last 24 hours
				if (localStorage.dismissedUpdateToast) {
					const dismissedUpdateToast = new Date(Number(localStorage.dismissedUpdateToast));
					const now = new Date();

					if (now - dismissedUpdateToast > 24 * 60 * 60 * 1000) {
						checkForVersionUpdates();
					}
				} else {
					checkForVersionUpdates();
				}
			}
			await tick();
		}

		loaded = true;
	});

	const checkForVersionUpdates = async () => {
		version = await getVersionUpdates(localStorage.token).catch((error) => {
			return {
				current: WEBUI_VERSION,
				latest: WEBUI_VERSION
			};
		});
	};
</script>

<SettingsModal bind:show={$showSettings} />
<ChangelogModal bind:show={$showChangelog} />

{#if version && compareVersion(version.latest, version.current) && ($settings?.showUpdateToast ?? true)}
	<div class=" absolute bottom-8 right-8 z-50" in:fade={{ duration: 100 }}>
		<UpdateInfoToast
			{version}
			on:close={() => {
				localStorage.setItem('dismissedUpdateToast', Date.now().toString());
				version = null;
			}}
		/>
	</div>
{/if}

<div class="app relative">
	<div
		class=" text-gray-700 dark:text-gray-100 bg-white dark:bg-gray-900 h-screen max-h-[100dvh] overflow-auto flex flex-row justify-end"
	>
		{#if loaded}
			{#if !['user', 'admin'].includes($user.role)}
				<AccountPending />
			{:else if localDBChats.length > 0}
				<div class="fixed w-full h-full flex z-50">
					<div
						class="absolute w-full h-full backdrop-blur-md bg-white/20 dark:bg-gray-900/50 flex justify-center"
					>
						<div class="m-auto pb-44 flex flex-col justify-center">
							<div class="max-w-md">
								<div class="text-center dark:text-white text-2xl font-medium z-50">
									Important Update<br /> Action Required for Chat Log Storage
								</div>

								<div class=" mt-4 text-center text-sm dark:text-gray-200 w-full">
									{$i18n.t(
										"Saving chat logs directly to your browser's storage is no longer supported. Please take a moment to download and delete your chat logs by clicking the button below. Don't worry, you can easily re-import your chat logs to the backend through"
									)}
									<span class="font-semibold dark:text-white"
										>{$i18n.t('Settings')} > {$i18n.t('Chats')} > {$i18n.t('Import Chats')}</span
									>. {$i18n.t(
										'This ensures that your valuable conversations are securely saved to your backend database. Thank you!'
									)}
								</div>

								<div class=" mt-6 mx-auto relative group w-fit">
									<button
										class="relative z-20 flex px-5 py-2 rounded-full bg-white border border-gray-100 dark:border-none hover:bg-gray-100 transition font-medium text-sm"
										on:click={async () => {
											let blob = new Blob([JSON.stringify(localDBChats)], {
												type: 'application/json'
											});
											saveAs(blob, `chat-export-${Date.now()}.json`);

											const tx = DB.transaction('chats', 'readwrite');
											await Promise.all([tx.store.clear(), tx.done]);
											await deleteDB('Chats');

											localDBChats = [];
										}}
									>
										Download & Delete
									</button>

									<button
										class="text-xs text-center w-full mt-2 text-gray-400 underline"
										on:click={async () => {
											localDBChats = [];
										}}>{$i18n.t('Close')}</button
									>
								</div>
							</div>
						</div>
					</div>
				</div>
			{/if}

			<Sidebar />
			<slot />
		{/if}
	</div>
</div>

<style>
	.loading {
		display: inline-block;
		clip-path: inset(0 1ch 0 0);
		animation: l 1s steps(3) infinite;
		letter-spacing: -0.5px;
	}

	@keyframes l {
		to {
			clip-path: inset(0 -1ch 0 0);
		}
	}

	pre[class*='language-'] {
		position: relative;
		overflow: auto;

		/* make space  */
		margin: 5px 0;
		padding: 1.75rem 0 1.75rem 1rem;
		border-radius: 10px;
	}

	pre[class*='language-'] button {
		position: absolute;
		top: 5px;
		right: 5px;

		font-size: 0.9rem;
		padding: 0.15rem;
		background-color: #828282;

		border: ridge 1px #7b7b7c;
		border-radius: 5px;
		text-shadow: #c4c4c4 0 0 2px;
	}

	pre[class*='language-'] button:hover {
		cursor: pointer;
		background-color: #bcbabb;
	}
</style><|MERGE_RESOLUTION|>--- conflicted
+++ resolved
@@ -44,11 +44,7 @@
 	import ChangelogModal from '$lib/components/ChangelogModal.svelte';
 	import AccountPending from '$lib/components/layout/Overlay/AccountPending.svelte';
 	import UpdateInfoToast from '$lib/components/layout/UpdateInfoToast.svelte';
-<<<<<<< HEAD
 	import { redirectWebAuth } from '$lib/apis/auths';
-=======
-	import { get } from 'svelte/store';
->>>>>>> 04799f1f
 
 	const i18n = getContext('i18n');
 
