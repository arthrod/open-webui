--- conflicted
+++ resolved
@@ -34,6 +34,7 @@
 
 	import { executeToolServer, getBackendConfig } from '$lib/apis';
 	import { getSessionUser, redirectWebAuth } from '$lib/apis/auths';
+	import { getSessionUser, redirectWebAuth } from '$lib/apis/auths';
 
 	import '../tailwind.css';
 	import '../app.css';
@@ -557,11 +558,7 @@
 					// Don't redirect if we're already on the auth page
 					// Needed because we pass in tokens from OAuth logins via URL fragments
 					if ($page.url.pathname !== '/auth') {
-<<<<<<< HEAD
 						redirectWebAuth();
-=======
-						await goto('/auth');
->>>>>>> 52d9663e
 					}
 				}
 			}
