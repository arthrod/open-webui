<script>
	import { toast } from 'svelte-sonner';

	import { onMount, getContext } from 'svelte';
	import { goto } from '$app/navigation';
	import { page } from '$app/stores';

	import { getBackendConfig } from '$lib/apis';
	import { getSessionUser, ldapUserSignIn, userSignUp } from '$lib/apis/auths';

	import { WEBUI_API_BASE_URL, WEBUI_BASE_URL } from '$lib/constants';
	import { WEBUI_NAME, config, user, socket } from '$lib/stores';

	import { generateInitialsImage, canvasPixelTest } from '$lib/utils';

	import Spinner from '$lib/components/common/Spinner.svelte';
	import OnBoarding from '$lib/components/OnBoarding.svelte';

	const i18n = getContext('i18n');

	let loaded = false;

	let mode = $config?.features.enable_ldap ? 'ldap' : 'signin';

	let name = '';
	let email = '';
	let password = '';

	let ldapUsername = '';

	const querystringValue = (key) => {
		const querystring = window.location.search;
		const urlParams = new URLSearchParams(querystring);
		return urlParams.get(key);
	};

	const setSessionUser = async (sessionUser) => {
		if (sessionUser) {
			console.log(sessionUser);
			toast.success($i18n.t(`You're now logged in.`));
			if (sessionUser.token) {
				localStorage.token = sessionUser.token;
			}

			$socket.emit('user-join', { auth: { token: sessionUser.token } });
			await user.set(sessionUser);
			await config.set(await getBackendConfig());

			const redirectPath = querystringValue('redirect') || '/';
			goto(redirectPath);
		}
	};

	const signInHandler = async () => {
		const sessionUser = await getSessionUser(localStorage.token);
		await setSessionUser(sessionUser);
	};

	const checkWebAuthCallback = async () => {
		const params = new URLSearchParams(window.location.search);
		const token = params.get('token');

		localStorage.token = token;
	};

	onMount(async () => {
		await checkWebAuthCallback();
		await signInHandler();
		await goto('/');
	});
</script>

<svelte:head>
	<title>
		{`${$WEBUI_NAME}`}
	</title>
</svelte:head>

<<<<<<< HEAD
<div class="w-full h-screen max-h-[100dvh] text-white relative">Hi</div>
=======
<OnBoarding
	bind:show={onboarding}
	getStartedHandler={() => {
		onboarding = false;
		mode = $config?.features.enable_ldap ? 'ldap' : 'signup';
	}}
/>

<div class="w-full h-screen max-h-[100dvh] text-white relative">
	<div class="w-full h-full absolute top-0 left-0 bg-white dark:bg-black"></div>

	<div class="w-full absolute top-0 left-0 right-0 h-8 drag-region" />

	{#if loaded}
		<div class="fixed m-10 z-50">
			<div class="flex space-x-2">
				<div class=" self-center">
					<img
						crossorigin="anonymous"
						src="{WEBUI_BASE_URL}/static/splash.png"
						class=" w-6 rounded-full dark:invert"
						alt="logo"
					/>
				</div>
			</div>
		</div>

		<div
			class="fixed bg-transparent min-h-screen w-full flex justify-center font-primary z-50 text-black dark:text-white"
		>
			<div class="w-full sm:max-w-md px-10 min-h-screen flex flex-col text-center">
				{#if ($config?.features.auth_trusted_header ?? false) || $config?.features.auth === false}
					<div class=" my-auto pb-10 w-full">
						<div
							class="flex items-center justify-center gap-3 text-xl sm:text-2xl text-center font-semibold dark:text-gray-200"
						>
							<div>
								{$i18n.t('Signing in to {{WEBUI_NAME}}', { WEBUI_NAME: $WEBUI_NAME })}
							</div>

							<div>
								<Spinner />
							</div>
						</div>
					</div>
				{:else}
					<div class="  my-auto pb-10 w-full dark:text-gray-100">
						<form
							class=" flex flex-col justify-center"
							on:submit={(e) => {
								e.preventDefault();
								submitHandler();
							}}
						>
							<div class="mb-1">
								<div class=" text-2xl font-medium">
									{#if $config?.onboarding ?? false}
										{$i18n.t(`Get started with {{WEBUI_NAME}}`, { WEBUI_NAME: $WEBUI_NAME })}
									{:else if mode === 'ldap'}
										{$i18n.t(`Sign in to {{WEBUI_NAME}} with LDAP`, { WEBUI_NAME: $WEBUI_NAME })}
									{:else if mode === 'signin'}
										{$i18n.t(`Sign in to {{WEBUI_NAME}}`, { WEBUI_NAME: $WEBUI_NAME })}
									{:else}
										{$i18n.t(`Sign up to {{WEBUI_NAME}}`, { WEBUI_NAME: $WEBUI_NAME })}
									{/if}
								</div>

								{#if $config?.onboarding ?? false}
									<div class=" mt-1 text-xs font-medium text-gray-500">
										ⓘ {$WEBUI_NAME}
										{$i18n.t(
											'does not make any external connections, and your data stays securely on your locally hosted server.'
										)}
									</div>
								{/if}
							</div>

							{#if $config?.features.enable_login_form || $config?.features.enable_ldap}
								<div class="flex flex-col mt-4">
									{#if mode === 'signup'}
										<div class="mb-2">
											<div class=" text-sm font-medium text-left mb-1">{$i18n.t('Name')}</div>
											<input
												bind:value={name}
												type="text"
												class="my-0.5 w-full text-sm outline-hidden bg-transparent"
												autocomplete="name"
												placeholder={$i18n.t('Enter Your Full Name')}
												required
											/>
										</div>
									{/if}

									{#if mode === 'ldap'}
										<div class="mb-2">
											<div class=" text-sm font-medium text-left mb-1">{$i18n.t('Username')}</div>
											<input
												bind:value={ldapUsername}
												type="text"
												class="my-0.5 w-full text-sm outline-hidden bg-transparent"
												autocomplete="username"
												name="username"
												placeholder={$i18n.t('Enter Your Username')}
												required
											/>
										</div>
									{:else}
										<div class="mb-2">
											<div class=" text-sm font-medium text-left mb-1">{$i18n.t('Email')}</div>
											<input
												bind:value={email}
												type="email"
												class="my-0.5 w-full text-sm outline-hidden bg-transparent"
												autocomplete="email"
												name="email"
												placeholder={$i18n.t('Enter Your Email')}
												required
											/>
										</div>
									{/if}

									<div>
										<div class=" text-sm font-medium text-left mb-1">{$i18n.t('Password')}</div>

										<input
											bind:value={password}
											type="password"
											class="my-0.5 w-full text-sm outline-hidden bg-transparent"
											placeholder={$i18n.t('Enter Your Password')}
											autocomplete="current-password"
											name="current-password"
											required
										/>
									</div>
								</div>
							{/if}
							<div class="mt-5">
								{#if $config?.features.enable_login_form || $config?.features.enable_ldap}
									{#if mode === 'ldap'}
										<button
											class="bg-gray-700/5 hover:bg-gray-700/10 dark:bg-gray-100/5 dark:hover:bg-gray-100/10 dark:text-gray-300 dark:hover:text-white transition w-full rounded-full font-medium text-sm py-2.5"
											type="submit"
										>
											{$i18n.t('Authenticate')}
										</button>
									{:else}
										<button
											class="bg-gray-700/5 hover:bg-gray-700/10 dark:bg-gray-100/5 dark:hover:bg-gray-100/10 dark:text-gray-300 dark:hover:text-white transition w-full rounded-full font-medium text-sm py-2.5"
											type="submit"
										>
											{mode === 'signin'
												? $i18n.t('Sign in')
												: ($config?.onboarding ?? false)
													? $i18n.t('Create Admin Account')
													: $i18n.t('Create Account')}
										</button>

										{#if $config?.features.enable_signup && !($config?.onboarding ?? false)}
											<div class=" mt-4 text-sm text-center">
												{mode === 'signin'
													? $i18n.t("Don't have an account?")
													: $i18n.t('Already have an account?')}

												<button
													class=" font-medium underline"
													type="button"
													on:click={() => {
														if (mode === 'signin') {
															mode = 'signup';
														} else {
															mode = 'signin';
														}
													}}
												>
													{mode === 'signin' ? $i18n.t('Sign up') : $i18n.t('Sign in')}
												</button>
											</div>
										{/if}
									{/if}
								{/if}
							</div>
						</form>

						{#if Object.keys($config?.oauth?.providers ?? {}).length > 0}
							<div class="inline-flex items-center justify-center w-full">
								<hr class="w-32 h-px my-4 border-0 dark:bg-gray-100/10 bg-gray-700/10" />
								{#if $config?.features.enable_login_form || $config?.features.enable_ldap}
									<span
										class="px-3 text-sm font-medium text-gray-900 dark:text-white bg-transparent"
										>{$i18n.t('or')}</span
									>
								{/if}

								<hr class="w-32 h-px my-4 border-0 dark:bg-gray-100/10 bg-gray-700/10" />
							</div>
							<div class="flex flex-col space-y-2">
								{#if $config?.oauth?.providers?.google}
									<button
										class="flex justify-center items-center bg-gray-700/5 hover:bg-gray-700/10 dark:bg-gray-100/5 dark:hover:bg-gray-100/10 dark:text-gray-300 dark:hover:text-white transition w-full rounded-full font-medium text-sm py-2.5"
										on:click={() => {
											window.location.href = `${WEBUI_BASE_URL}/oauth/google/login`;
										}}
									>
										<svg xmlns="http://www.w3.org/2000/svg" viewBox="0 0 48 48" class="size-6 mr-3">
											<path
												fill="#EA4335"
												d="M24 9.5c3.54 0 6.71 1.22 9.21 3.6l6.85-6.85C35.9 2.38 30.47 0 24 0 14.62 0 6.51 5.38 2.56 13.22l7.98 6.19C12.43 13.72 17.74 9.5 24 9.5z"
											/><path
												fill="#4285F4"
												d="M46.98 24.55c0-1.57-.15-3.09-.38-4.55H24v9.02h12.94c-.58 2.96-2.26 5.48-4.78 7.18l7.73 6c4.51-4.18 7.09-10.36 7.09-17.65z"
											/><path
												fill="#FBBC05"
												d="M10.53 28.59c-.48-1.45-.76-2.99-.76-4.59s.27-3.14.76-4.59l-7.98-6.19C.92 16.46 0 20.12 0 24c0 3.88.92 7.54 2.56 10.78l7.97-6.19z"
											/><path
												fill="#34A853"
												d="M24 48c6.48 0 11.93-2.13 15.89-5.81l-7.73-6c-2.15 1.45-4.92 2.3-8.16 2.3-6.26 0-11.57-4.22-13.47-9.91l-7.98 6.19C6.51 42.62 14.62 48 24 48z"
											/><path fill="none" d="M0 0h48v48H0z" />
										</svg>
										<span>{$i18n.t('Continue with {{provider}}', { provider: 'Google' })}</span>
									</button>
								{/if}
								{#if $config?.oauth?.providers?.microsoft}
									<button
										class="flex justify-center items-center bg-gray-700/5 hover:bg-gray-700/10 dark:bg-gray-100/5 dark:hover:bg-gray-100/10 dark:text-gray-300 dark:hover:text-white transition w-full rounded-full font-medium text-sm py-2.5"
										on:click={() => {
											window.location.href = `${WEBUI_BASE_URL}/oauth/microsoft/login`;
										}}
									>
										<svg xmlns="http://www.w3.org/2000/svg" viewBox="0 0 21 21" class="size-6 mr-3">
											<rect x="1" y="1" width="9" height="9" fill="#f25022" /><rect
												x="1"
												y="11"
												width="9"
												height="9"
												fill="#00a4ef"
											/><rect x="11" y="1" width="9" height="9" fill="#7fba00" /><rect
												x="11"
												y="11"
												width="9"
												height="9"
												fill="#ffb900"
											/>
										</svg>
										<span>{$i18n.t('Continue with {{provider}}', { provider: 'Microsoft' })}</span>
									</button>
								{/if}
								{#if $config?.oauth?.providers?.github}
									<button
										class="flex justify-center items-center bg-gray-700/5 hover:bg-gray-700/10 dark:bg-gray-100/5 dark:hover:bg-gray-100/10 dark:text-gray-300 dark:hover:text-white transition w-full rounded-full font-medium text-sm py-2.5"
										on:click={() => {
											window.location.href = `${WEBUI_BASE_URL}/oauth/github/login`;
										}}
									>
										<svg xmlns="http://www.w3.org/2000/svg" viewBox="0 0 24 24" class="size-6 mr-3">
											<path
												fill="currentColor"
												d="M12 0C5.37 0 0 5.37 0 12c0 5.31 3.435 9.795 8.205 11.385.6.105.825-.255.825-.57 0-.285-.015-1.23-.015-2.235-3.015.555-3.795-.735-4.035-1.41-.135-.345-.72-1.41-1.23-1.695-.42-.225-1.02-.78-.015-.795.945-.015 1.62.87 1.845 1.23 1.08 1.815 2.805 1.305 3.495.99.105-.78.42-1.305.765-1.605-2.67-.3-5.46-1.335-5.46-5.925 0-1.305.465-2.385 1.23-3.225-.12-.3-.54-1.53.12-3.18 0 0 1.005-.315 3.3 1.23.96-.27 1.98-.405 3-.405s2.04.135 3 .405c2.295-1.56 3.3-1.23 3.3-1.23.66 1.65.24 2.88.12 3.18.765.84 1.23 1.92 1.23 3.225 0 4.605-2.805 5.625-5.475 5.925.435.375.81 1.095.81 2.22 0 1.605-.015 2.895-.015 3.3 0 .315.225.69.825.57C20.565 21.795 24 17.31 24 12c0-6.63-5.37-12-12-12z"
											/>
										</svg>
										<span>{$i18n.t('Continue with {{provider}}', { provider: 'GitHub' })}</span>
									</button>
								{/if}
								{#if $config?.oauth?.providers?.oidc}
									<button
										class="flex justify-center items-center bg-gray-700/5 hover:bg-gray-700/10 dark:bg-gray-100/5 dark:hover:bg-gray-100/10 dark:text-gray-300 dark:hover:text-white transition w-full rounded-full font-medium text-sm py-2.5"
										on:click={() => {
											window.location.href = `${WEBUI_BASE_URL}/oauth/oidc/login`;
										}}
									>
										<svg
											xmlns="http://www.w3.org/2000/svg"
											fill="none"
											viewBox="0 0 24 24"
											stroke-width="1.5"
											stroke="currentColor"
											class="size-6 mr-3"
										>
											<path
												stroke-linecap="round"
												stroke-linejoin="round"
												d="M15.75 5.25a3 3 0 0 1 3 3m3 0a6 6 0 0 1-7.029 5.912c-.563-.097-1.159.026-1.563.43L10.5 17.25H8.25v2.25H6v2.25H2.25v-2.818c0-.597.237-1.17.659-1.591l6.499-6.499c.404-.404.527-1 .43-1.563A6 6 0 1 1 21.75 8.25Z"
											/>
										</svg>

										<span
											>{$i18n.t('Continue with {{provider}}', {
												provider: $config?.oauth?.providers?.oidc ?? 'SSO'
											})}</span
										>
									</button>
								{/if}
							</div>
						{/if}

						{#if $config?.features.enable_ldap && $config?.features.enable_login_form}
							<div class="mt-2">
								<button
									class="flex justify-center items-center text-xs w-full text-center underline"
									type="button"
									on:click={() => {
										if (mode === 'ldap')
											mode = ($config?.onboarding ?? false) ? 'signup' : 'signin';
										else mode = 'ldap';
									}}
								>
									<span
										>{mode === 'ldap'
											? $i18n.t('Continue with Email')
											: $i18n.t('Continue with LDAP')}</span
									>
								</button>
							</div>
						{/if}
					</div>
				{/if}
			</div>
		</div>
	{/if}
</div>
>>>>>>> 6fedd72e
<|MERGE_RESOLUTION|>--- conflicted
+++ resolved
@@ -76,326 +76,4 @@
 	</title>
 </svelte:head>
 
-<<<<<<< HEAD
-<div class="w-full h-screen max-h-[100dvh] text-white relative">Hi</div>
-=======
-<OnBoarding
-	bind:show={onboarding}
-	getStartedHandler={() => {
-		onboarding = false;
-		mode = $config?.features.enable_ldap ? 'ldap' : 'signup';
-	}}
-/>
-
-<div class="w-full h-screen max-h-[100dvh] text-white relative">
-	<div class="w-full h-full absolute top-0 left-0 bg-white dark:bg-black"></div>
-
-	<div class="w-full absolute top-0 left-0 right-0 h-8 drag-region" />
-
-	{#if loaded}
-		<div class="fixed m-10 z-50">
-			<div class="flex space-x-2">
-				<div class=" self-center">
-					<img
-						crossorigin="anonymous"
-						src="{WEBUI_BASE_URL}/static/splash.png"
-						class=" w-6 rounded-full dark:invert"
-						alt="logo"
-					/>
-				</div>
-			</div>
-		</div>
-
-		<div
-			class="fixed bg-transparent min-h-screen w-full flex justify-center font-primary z-50 text-black dark:text-white"
-		>
-			<div class="w-full sm:max-w-md px-10 min-h-screen flex flex-col text-center">
-				{#if ($config?.features.auth_trusted_header ?? false) || $config?.features.auth === false}
-					<div class=" my-auto pb-10 w-full">
-						<div
-							class="flex items-center justify-center gap-3 text-xl sm:text-2xl text-center font-semibold dark:text-gray-200"
-						>
-							<div>
-								{$i18n.t('Signing in to {{WEBUI_NAME}}', { WEBUI_NAME: $WEBUI_NAME })}
-							</div>
-
-							<div>
-								<Spinner />
-							</div>
-						</div>
-					</div>
-				{:else}
-					<div class="  my-auto pb-10 w-full dark:text-gray-100">
-						<form
-							class=" flex flex-col justify-center"
-							on:submit={(e) => {
-								e.preventDefault();
-								submitHandler();
-							}}
-						>
-							<div class="mb-1">
-								<div class=" text-2xl font-medium">
-									{#if $config?.onboarding ?? false}
-										{$i18n.t(`Get started with {{WEBUI_NAME}}`, { WEBUI_NAME: $WEBUI_NAME })}
-									{:else if mode === 'ldap'}
-										{$i18n.t(`Sign in to {{WEBUI_NAME}} with LDAP`, { WEBUI_NAME: $WEBUI_NAME })}
-									{:else if mode === 'signin'}
-										{$i18n.t(`Sign in to {{WEBUI_NAME}}`, { WEBUI_NAME: $WEBUI_NAME })}
-									{:else}
-										{$i18n.t(`Sign up to {{WEBUI_NAME}}`, { WEBUI_NAME: $WEBUI_NAME })}
-									{/if}
-								</div>
-
-								{#if $config?.onboarding ?? false}
-									<div class=" mt-1 text-xs font-medium text-gray-500">
-										ⓘ {$WEBUI_NAME}
-										{$i18n.t(
-											'does not make any external connections, and your data stays securely on your locally hosted server.'
-										)}
-									</div>
-								{/if}
-							</div>
-
-							{#if $config?.features.enable_login_form || $config?.features.enable_ldap}
-								<div class="flex flex-col mt-4">
-									{#if mode === 'signup'}
-										<div class="mb-2">
-											<div class=" text-sm font-medium text-left mb-1">{$i18n.t('Name')}</div>
-											<input
-												bind:value={name}
-												type="text"
-												class="my-0.5 w-full text-sm outline-hidden bg-transparent"
-												autocomplete="name"
-												placeholder={$i18n.t('Enter Your Full Name')}
-												required
-											/>
-										</div>
-									{/if}
-
-									{#if mode === 'ldap'}
-										<div class="mb-2">
-											<div class=" text-sm font-medium text-left mb-1">{$i18n.t('Username')}</div>
-											<input
-												bind:value={ldapUsername}
-												type="text"
-												class="my-0.5 w-full text-sm outline-hidden bg-transparent"
-												autocomplete="username"
-												name="username"
-												placeholder={$i18n.t('Enter Your Username')}
-												required
-											/>
-										</div>
-									{:else}
-										<div class="mb-2">
-											<div class=" text-sm font-medium text-left mb-1">{$i18n.t('Email')}</div>
-											<input
-												bind:value={email}
-												type="email"
-												class="my-0.5 w-full text-sm outline-hidden bg-transparent"
-												autocomplete="email"
-												name="email"
-												placeholder={$i18n.t('Enter Your Email')}
-												required
-											/>
-										</div>
-									{/if}
-
-									<div>
-										<div class=" text-sm font-medium text-left mb-1">{$i18n.t('Password')}</div>
-
-										<input
-											bind:value={password}
-											type="password"
-											class="my-0.5 w-full text-sm outline-hidden bg-transparent"
-											placeholder={$i18n.t('Enter Your Password')}
-											autocomplete="current-password"
-											name="current-password"
-											required
-										/>
-									</div>
-								</div>
-							{/if}
-							<div class="mt-5">
-								{#if $config?.features.enable_login_form || $config?.features.enable_ldap}
-									{#if mode === 'ldap'}
-										<button
-											class="bg-gray-700/5 hover:bg-gray-700/10 dark:bg-gray-100/5 dark:hover:bg-gray-100/10 dark:text-gray-300 dark:hover:text-white transition w-full rounded-full font-medium text-sm py-2.5"
-											type="submit"
-										>
-											{$i18n.t('Authenticate')}
-										</button>
-									{:else}
-										<button
-											class="bg-gray-700/5 hover:bg-gray-700/10 dark:bg-gray-100/5 dark:hover:bg-gray-100/10 dark:text-gray-300 dark:hover:text-white transition w-full rounded-full font-medium text-sm py-2.5"
-											type="submit"
-										>
-											{mode === 'signin'
-												? $i18n.t('Sign in')
-												: ($config?.onboarding ?? false)
-													? $i18n.t('Create Admin Account')
-													: $i18n.t('Create Account')}
-										</button>
-
-										{#if $config?.features.enable_signup && !($config?.onboarding ?? false)}
-											<div class=" mt-4 text-sm text-center">
-												{mode === 'signin'
-													? $i18n.t("Don't have an account?")
-													: $i18n.t('Already have an account?')}
-
-												<button
-													class=" font-medium underline"
-													type="button"
-													on:click={() => {
-														if (mode === 'signin') {
-															mode = 'signup';
-														} else {
-															mode = 'signin';
-														}
-													}}
-												>
-													{mode === 'signin' ? $i18n.t('Sign up') : $i18n.t('Sign in')}
-												</button>
-											</div>
-										{/if}
-									{/if}
-								{/if}
-							</div>
-						</form>
-
-						{#if Object.keys($config?.oauth?.providers ?? {}).length > 0}
-							<div class="inline-flex items-center justify-center w-full">
-								<hr class="w-32 h-px my-4 border-0 dark:bg-gray-100/10 bg-gray-700/10" />
-								{#if $config?.features.enable_login_form || $config?.features.enable_ldap}
-									<span
-										class="px-3 text-sm font-medium text-gray-900 dark:text-white bg-transparent"
-										>{$i18n.t('or')}</span
-									>
-								{/if}
-
-								<hr class="w-32 h-px my-4 border-0 dark:bg-gray-100/10 bg-gray-700/10" />
-							</div>
-							<div class="flex flex-col space-y-2">
-								{#if $config?.oauth?.providers?.google}
-									<button
-										class="flex justify-center items-center bg-gray-700/5 hover:bg-gray-700/10 dark:bg-gray-100/5 dark:hover:bg-gray-100/10 dark:text-gray-300 dark:hover:text-white transition w-full rounded-full font-medium text-sm py-2.5"
-										on:click={() => {
-											window.location.href = `${WEBUI_BASE_URL}/oauth/google/login`;
-										}}
-									>
-										<svg xmlns="http://www.w3.org/2000/svg" viewBox="0 0 48 48" class="size-6 mr-3">
-											<path
-												fill="#EA4335"
-												d="M24 9.5c3.54 0 6.71 1.22 9.21 3.6l6.85-6.85C35.9 2.38 30.47 0 24 0 14.62 0 6.51 5.38 2.56 13.22l7.98 6.19C12.43 13.72 17.74 9.5 24 9.5z"
-											/><path
-												fill="#4285F4"
-												d="M46.98 24.55c0-1.57-.15-3.09-.38-4.55H24v9.02h12.94c-.58 2.96-2.26 5.48-4.78 7.18l7.73 6c4.51-4.18 7.09-10.36 7.09-17.65z"
-											/><path
-												fill="#FBBC05"
-												d="M10.53 28.59c-.48-1.45-.76-2.99-.76-4.59s.27-3.14.76-4.59l-7.98-6.19C.92 16.46 0 20.12 0 24c0 3.88.92 7.54 2.56 10.78l7.97-6.19z"
-											/><path
-												fill="#34A853"
-												d="M24 48c6.48 0 11.93-2.13 15.89-5.81l-7.73-6c-2.15 1.45-4.92 2.3-8.16 2.3-6.26 0-11.57-4.22-13.47-9.91l-7.98 6.19C6.51 42.62 14.62 48 24 48z"
-											/><path fill="none" d="M0 0h48v48H0z" />
-										</svg>
-										<span>{$i18n.t('Continue with {{provider}}', { provider: 'Google' })}</span>
-									</button>
-								{/if}
-								{#if $config?.oauth?.providers?.microsoft}
-									<button
-										class="flex justify-center items-center bg-gray-700/5 hover:bg-gray-700/10 dark:bg-gray-100/5 dark:hover:bg-gray-100/10 dark:text-gray-300 dark:hover:text-white transition w-full rounded-full font-medium text-sm py-2.5"
-										on:click={() => {
-											window.location.href = `${WEBUI_BASE_URL}/oauth/microsoft/login`;
-										}}
-									>
-										<svg xmlns="http://www.w3.org/2000/svg" viewBox="0 0 21 21" class="size-6 mr-3">
-											<rect x="1" y="1" width="9" height="9" fill="#f25022" /><rect
-												x="1"
-												y="11"
-												width="9"
-												height="9"
-												fill="#00a4ef"
-											/><rect x="11" y="1" width="9" height="9" fill="#7fba00" /><rect
-												x="11"
-												y="11"
-												width="9"
-												height="9"
-												fill="#ffb900"
-											/>
-										</svg>
-										<span>{$i18n.t('Continue with {{provider}}', { provider: 'Microsoft' })}</span>
-									</button>
-								{/if}
-								{#if $config?.oauth?.providers?.github}
-									<button
-										class="flex justify-center items-center bg-gray-700/5 hover:bg-gray-700/10 dark:bg-gray-100/5 dark:hover:bg-gray-100/10 dark:text-gray-300 dark:hover:text-white transition w-full rounded-full font-medium text-sm py-2.5"
-										on:click={() => {
-											window.location.href = `${WEBUI_BASE_URL}/oauth/github/login`;
-										}}
-									>
-										<svg xmlns="http://www.w3.org/2000/svg" viewBox="0 0 24 24" class="size-6 mr-3">
-											<path
-												fill="currentColor"
-												d="M12 0C5.37 0 0 5.37 0 12c0 5.31 3.435 9.795 8.205 11.385.6.105.825-.255.825-.57 0-.285-.015-1.23-.015-2.235-3.015.555-3.795-.735-4.035-1.41-.135-.345-.72-1.41-1.23-1.695-.42-.225-1.02-.78-.015-.795.945-.015 1.62.87 1.845 1.23 1.08 1.815 2.805 1.305 3.495.99.105-.78.42-1.305.765-1.605-2.67-.3-5.46-1.335-5.46-5.925 0-1.305.465-2.385 1.23-3.225-.12-.3-.54-1.53.12-3.18 0 0 1.005-.315 3.3 1.23.96-.27 1.98-.405 3-.405s2.04.135 3 .405c2.295-1.56 3.3-1.23 3.3-1.23.66 1.65.24 2.88.12 3.18.765.84 1.23 1.92 1.23 3.225 0 4.605-2.805 5.625-5.475 5.925.435.375.81 1.095.81 2.22 0 1.605-.015 2.895-.015 3.3 0 .315.225.69.825.57C20.565 21.795 24 17.31 24 12c0-6.63-5.37-12-12-12z"
-											/>
-										</svg>
-										<span>{$i18n.t('Continue with {{provider}}', { provider: 'GitHub' })}</span>
-									</button>
-								{/if}
-								{#if $config?.oauth?.providers?.oidc}
-									<button
-										class="flex justify-center items-center bg-gray-700/5 hover:bg-gray-700/10 dark:bg-gray-100/5 dark:hover:bg-gray-100/10 dark:text-gray-300 dark:hover:text-white transition w-full rounded-full font-medium text-sm py-2.5"
-										on:click={() => {
-											window.location.href = `${WEBUI_BASE_URL}/oauth/oidc/login`;
-										}}
-									>
-										<svg
-											xmlns="http://www.w3.org/2000/svg"
-											fill="none"
-											viewBox="0 0 24 24"
-											stroke-width="1.5"
-											stroke="currentColor"
-											class="size-6 mr-3"
-										>
-											<path
-												stroke-linecap="round"
-												stroke-linejoin="round"
-												d="M15.75 5.25a3 3 0 0 1 3 3m3 0a6 6 0 0 1-7.029 5.912c-.563-.097-1.159.026-1.563.43L10.5 17.25H8.25v2.25H6v2.25H2.25v-2.818c0-.597.237-1.17.659-1.591l6.499-6.499c.404-.404.527-1 .43-1.563A6 6 0 1 1 21.75 8.25Z"
-											/>
-										</svg>
-
-										<span
-											>{$i18n.t('Continue with {{provider}}', {
-												provider: $config?.oauth?.providers?.oidc ?? 'SSO'
-											})}</span
-										>
-									</button>
-								{/if}
-							</div>
-						{/if}
-
-						{#if $config?.features.enable_ldap && $config?.features.enable_login_form}
-							<div class="mt-2">
-								<button
-									class="flex justify-center items-center text-xs w-full text-center underline"
-									type="button"
-									on:click={() => {
-										if (mode === 'ldap')
-											mode = ($config?.onboarding ?? false) ? 'signup' : 'signin';
-										else mode = 'ldap';
-									}}
-								>
-									<span
-										>{mode === 'ldap'
-											? $i18n.t('Continue with Email')
-											: $i18n.t('Continue with LDAP')}</span
-									>
-								</button>
-							</div>
-						{/if}
-					</div>
-				{/if}
-			</div>
-		</div>
-	{/if}
-</div>
->>>>>>> 6fedd72e
+<div class="w-full h-screen max-h-[100dvh] text-white relative">Hi</div>